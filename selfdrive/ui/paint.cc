--- conflicted
+++ resolved
@@ -2663,30 +2663,6 @@
   if (s->scene.brake_indicator_enabled && s->scene.power_meter_mode < 2){
     const int w = s->fb_w * 3 / 128;
     const int x = s->fb_w * 121 / 128 - 6;
-<<<<<<< HEAD
-    const int h = (s->scene.power_meter_mode == 0 ? 22 : 21) * s->fb_h / 32;
-    const int hu = h / 2;
-    const int hl = h - hu;
-    const int y = (s->scene.power_meter_mode == 0 ? 30 : 29) * s->fb_h / 32;
-    const int y_mid = y - hl;
-    outer_rect = {x, y - h/2, 2 * w, h};
-    s->scene.brake_touch_rect = outer_rect;
-    const int y_offset = 2;
-
-    const int stroke_width = 6;
-
-    int ipow = 0;
-    s->scene.power_cur[ipow++] = MAX(0., s->scene.car_state.getIcePower());
-    s->scene.power_cur[ipow++] = MAX(0., s->scene.car_state.getDrivePower() - s->scene.power_cur[0]);
-    s->scene.power_cur[ipow++] = MAX(0., s->scene.car_state.getBrakePower());
-    s->scene.power_cur[ipow++] = MAX(0., s->scene.car_state.getRegenPower());
-    for (ipow = 0; ipow < 4; ++ipow){
-      if (s->scene.power_cur[ipow] > s->scene.power_max[ipow]){
-        s->scene.power_max[ipow] = s->scene.power_cur[ipow];
-      }
-    }
-
-=======
     int alert_offset = (*s->sm)["controlsState"].getControlsState().getAlertSize() == cereal::ControlsState::AlertSize::SMALL
                     ? s->fb_h * 7 / 32
                      : (*s->sm)["controlsState"].getControlsState().getAlertSize() == cereal::ControlsState::AlertSize::MID
@@ -2727,7 +2703,6 @@
     nvgFill(s->vg);
 
 
->>>>>>> 167d3537
     float pow_rel, pow_rel_max;
     int hi, wi;
     int xi = x;
@@ -2740,18 +2715,6 @@
       // inner bar
       nvgBeginPath(s->vg);
       nvgRect(s->vg, xi, y_mid - hi - y_offset, wi, hi);
-<<<<<<< HEAD
-      nvgFillColor(s->vg, nvgRGBA(249,240,1,200)); // yellow
-      nvgFill(s->vg);
-      // outer box for bar
-      nvgBeginPath(s->vg);
-      nvgRect(s->vg, xi, y_mid - hu - y_offset, wi, hu);
-      nvgFillColor(s->vg, nvgRGBA(249,240,1,20 + 60 * int(pow_rel > 0.)));
-      nvgFill(s->vg);
-      nvgStrokeColor(s->vg, nvgRGBA(249,240,1,20 + 120 * int(pow_rel > 0.)));
-      nvgStrokeWidth(s->vg, stroke_width + int(MIN(pow_rel * 3., 1.) * 3.));
-      nvgStroke(s->vg);
-=======
       nvgFillColor(s->vg, COLOR_GRACE_BLUE_ALPHA(inner_fill_alpha)); // blue 
       nvgFill(s->vg);
       // outer box for bar
@@ -2787,7 +2750,6 @@
         nvgStrokeColor(s->vg, COLOR_WHITE_ALPHA(150));
         nvgStroke(s->vg);
       }
->>>>>>> 167d3537
 
       xi += wi;
       pow_rel_max = MAX(pow_rel, pow_rel_max);
@@ -2796,36 +2758,13 @@
     if (!s->scene.car_is_ev || s->scene.car_state.getEngineRPM() > 0){
       // ice power
       pow_rel = s->scene.power_cur[0] / s->scene.power_max[0];
-<<<<<<< HEAD
-      hi = hu * pow_rel;
-=======
       int hu_ice = (s->scene.car_is_ev ? int(float(hu) * s->scene.power_max[0] / s->scene.power_max[1]) : hu);
       hi = hu_ice * pow_rel;
->>>>>>> 167d3537
       wi = (s->scene.car_is_ev ? 1 : 2) * w;
 
       // inner bar
       nvgBeginPath(s->vg);
       nvgRect(s->vg, xi, y_mid - hi - y_offset, wi, hi);
-<<<<<<< HEAD
-      nvgFillColor(s->vg, nvgRGBA(33,55,253,200)); // blue 
-      nvgFill(s->vg);
-      // outer box for bar
-      nvgBeginPath(s->vg);
-      nvgRect(s->vg, xi, y_mid - hu - y_offset, wi, hu);
-      nvgFillColor(s->vg, nvgRGBA(33,55,253,20 + 60 * int(pow_rel > 0.)));
-      nvgFill(s->vg);
-      nvgStrokeColor(s->vg, nvgRGBA(33,55,253,20 + 120 * int(pow_rel > 0.)));
-      nvgStrokeWidth(s->vg, stroke_width + 3 * int(pow_rel > 0.));
-      nvgStroke(s->vg);
-      pow_rel_max = MAX(pow_rel, pow_rel_max);
-    }
-    
-
-    // regen/engine braking power
-    pow_rel = s->scene.power_cur[3] / s->scene.power_max[3];
-    hi = hu * pow_rel;
-=======
       nvgFillColor(s->vg, nvgRGBA(249,240,1,inner_fill_alpha)); // yellow
       nvgFill(s->vg);
       // outer box for bar
@@ -2868,31 +2807,12 @@
     // regen/engine braking power
     pow_rel = s->scene.power_cur[3] / s->scene.power_max[3];
     hi = hl * pow_rel;
->>>>>>> 167d3537
     wi = w;
     xi = x;
 
     // inner bar
     nvgBeginPath(s->vg);
     nvgRect(s->vg, xi, y_mid + y_offset, wi, hi);
-<<<<<<< HEAD
-    nvgFillColor(s->vg, nvgRGBA(0,230,27,200)); // green
-    nvgFill(s->vg);
-    // outer box for bar
-    nvgBeginPath(s->vg);
-    nvgRect(s->vg, xi, y_mid + y_offset, wi, hl);
-    nvgFillColor(s->vg, nvgRGBA(0,230,27,20 + 60 * int(pow_rel > 0.)));
-    nvgFill(s->vg);
-    nvgStrokeColor(s->vg, nvgRGBA(0,230,27,20 + 120 * int(pow_rel > 0.)));
-    nvgStrokeWidth(s->vg, stroke_width + 3 * int(pow_rel > 0.));
-    nvgStroke(s->vg);
-
-    pow_rel_max = MAX(pow_rel, pow_rel_max);
-    
-    // brake power
-    pow_rel = (s->scene.brake_percent >= 51 ? float(s->scene.brake_percent - 51) * 0.02 : s->scene.power_cur[2] / s->scene.power_max[2]);
-    hi = hu * pow_rel;
-=======
     nvgFillColor(s->vg, nvgRGBA(0,230,27,inner_fill_alpha)); // green
     nvgFill(s->vg);
     // outer box for bar
@@ -2918,25 +2838,12 @@
       pow_rel = pow_rel2;
     }
     hi = hl * pow_rel;
->>>>>>> 167d3537
     wi = w;
     xi += w;
 
     // inner bar
     nvgBeginPath(s->vg);
     nvgRect(s->vg, xi, y_mid + y_offset, wi, hi);
-<<<<<<< HEAD
-    nvgFillColor(s->vg, nvgRGBA(255,21,0,200)); // red
-    nvgFill(s->vg);
-    // outer box for bar
-    nvgBeginPath(s->vg);
-    nvgRect(s->vg, xi, y_mid + y_offset, wi, hl);
-    nvgFillColor(s->vg, nvgRGBA(255,21,0,20 + 60 * int(pow_rel > 0.)));
-    nvgFill(s->vg);
-    nvgStrokeColor(s->vg, nvgRGBA(255,21,0, 20 + 120 * int(pow_rel > 0.)));
-    nvgStrokeWidth(s->vg, stroke_width + 3 * int(pow_rel > 0.));
-    nvgStroke(s->vg);
-=======
     nvgFillColor(s->vg, nvgRGBA(255,21,0,inner_fill_alpha)); // red
     nvgFill(s->vg);
     // outer box for bar
@@ -2955,7 +2862,6 @@
     nvgRect(s->vg, outer_rect.x, y_mid-8, outer_rect.w, 16);
     nvgFillColor(s->vg, COLOR_WHITE_ALPHA(200));
     nvgFill(s->vg);
->>>>>>> 167d3537
 
     pow_rel_max = MAX(pow_rel, pow_rel_max);
 
@@ -2963,11 +2869,7 @@
 
 
     // number at bottom
-<<<<<<< HEAD
-    if (s->scene.power_meter_mode == 1){
-=======
     if (s->scene.power_meter_mode == 1 && !alert_offset){
->>>>>>> 167d3537
       char val[16], unit[8];
       if (s->scene.car_is_ev){
         float batt_pow = -s->scene.car_state.getHvbWattage();
@@ -2975,11 +2877,8 @@
          pow = batt_pow;
         }
       }
-<<<<<<< HEAD
-=======
       s->scene.power_meter_pow = s->scene.power_meter_ema_k * pow + (1. - s->scene.power_meter_ema_k) * pow;
       pow = s->scene.power_meter_pow;
->>>>>>> 167d3537
       pow *= 1e-3;
       if (!s->scene.power_meter_metric){
         pow *= 1.34; // kW to hp
@@ -2988,35 +2887,9 @@
       else {
         snprintf(unit, sizeof(unit), "kW"); 
       }
-<<<<<<< HEAD
-      if (s->scene.car_state.getVEgo() < 0.1){
-        nvgFillColor(s->vg, COLOR_WHITE_ALPHA(180));
-      }
-      else if (pow >= 0.1){
-        float f = s->scene.power_cur[1] / (s->scene.power_cur[0] + s->scene.power_cur[1]);
-        int r = 1 * f + 33 * (1 - f),
-            g = 249 * f + 55 * (1 - f),
-            b = 30 * f + 253 * (1 - f);
-        nvgFillColor(s->vg, nvgRGBA(r,g,b,180));
-      }
-      else if (pow <= -0.1){
-        float f = s->scene.power_cur[3] / (s->scene.power_cur[3] + s->scene.power_cur[2]);
-        int r = 0 * f + 255 * (1 - f),
-            g = 135 * f + 21 * (1 - f),
-            b = 7 * f + 0 * (1 - f);
-        nvgFillColor(s->vg, nvgRGBA(r,g,b,180));
-      }
-      else{
-        nvgFillColor(s->vg, COLOR_WHITE_ALPHA(180));
-        pow = 0.;
-      }
-      nvgFontFace(s->vg, (pow < 0 ? "sans-bold" : "sans-semibold"));
-      snprintf(val, sizeof(val), (abs(pow) >= 10 ? "%.0f%s" : "%.1f%s"), abs(pow), unit);
-=======
       nvgFillColor(s->vg, COLOR_WHITE_ALPHA(180));
       nvgFontFace(s->vg, "sans-semibold");
       snprintf(val, sizeof(val), (abs(pow) >= 10 ? "%.0f%s" : "%.1f%s"), pow, unit);
->>>>>>> 167d3537
       nvgTextAlign(s->vg, NVG_ALIGN_RIGHT | NVG_ALIGN_TOP);
       nvgFontSize(s->vg, 100);
       nvgText(s->vg, outer_rect.right(), y + 5,val,NULL);
