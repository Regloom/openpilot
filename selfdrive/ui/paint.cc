--- conflicted
+++ resolved
@@ -305,11 +305,7 @@
 
       nvgTextAlign(s->vg, NVG_ALIGN_LEFT | NVG_ALIGN_MIDDLE);
       // first abs speed
-<<<<<<< HEAD
       if (s->scene.is_metric){
-=======
-      if (s->is_metric){
->>>>>>> 20a36d8e
         snprintf(unit, sizeof(unit), "km/h"); 
         float v = (s->scene.lead_v * 3.6);
         if (v < 100.){
