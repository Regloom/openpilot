#include "selfdrive/ui/qt/offroad/settings.h"

#include <cassert>
#include <string>

#include <QDebug>

#ifndef QCOM
#include "selfdrive/ui/qt/offroad/networking.h"
#endif

#ifdef ENABLE_MAPS
#include "selfdrive/ui/qt/maps/map_settings.h"
#endif

#include "selfdrive/common/params.h"
#include "selfdrive/common/util.h"
#include "selfdrive/hardware/hw.h"
#include "selfdrive/ui/qt/widgets/controls.h"
#include "selfdrive/ui/qt/widgets/input.h"
#include "selfdrive/ui/qt/widgets/scrollview.h"
#include "selfdrive/ui/qt/widgets/ssh_keys.h"
#include "selfdrive/ui/qt/widgets/toggle.h"
#include "selfdrive/ui/ui.h"
#include "selfdrive/ui/qt/util.h"
#include "selfdrive/ui/qt/qt_window.h"

TogglesPanel::TogglesPanel(QWidget *parent) : QWidget(parent) {
  QVBoxLayout *main_layout = new QVBoxLayout(this);

  QList<ParamControl*> toggles;

  toggles.append(new ParamControl("OpenpilotEnabledToggle",
                                  "Enable openpilot",
                                  "Use the openpilot system for adaptive cruise control and lane keep driver assistance. Your attention is required at all times to use this feature. Changing this setting takes effect when the car is powered off.",
                                  "../assets/offroad/icon_openpilot.png",
                                  this));

  toggles.append(new ParamControl("EVConsumptionReset",
                                  "On-screen information (tap me; reset)",
                                  "When the car is on, tap the current speed to unlock edit mode, then tap more to cycle the number of metrics shown on the right side. Tap each metric to change the information displayed. Use this toggle to, upon the next vehicle start, reset the distance travelled and EV consumption and efficiency trip and 5mi/8km metrics to 0.",
                                  "../assets/offroad/icon_calibration.png",
                                  this));
  toggles.append(new ParamControl("DisableDisengageOnGas",
                                  "Steer when gas pressed",
                                  "Keep steering when gas (accelerator) is pressed",
                                  "../assets/offroad/icon_car_pedal.png",
                                  this));
  toggles.append(new ParamControl("MADSEnabled",
                                  "[GM] MADS (tap me)",
                                  "MADS = Modified Assistive Driving Safety. Three independently toggle-able, always-on features: Autosteer, Lead braking, and One-pedal mode. This toggle must be enabled to use any of them. Toggle autosteer (even when brakes are pressed and before initial engagement) using the lane keep assist steering wheel button. Use cruise main to shut off all OP control. When MADS is running, the max speed is replaced by the MADS icon",
                                  "../assets/offroad/icon_car_MADS.png",
                                  this));
  toggles.append(new ParamControl("MADSLeadBraking",
                                   "MADS Lead braking (tap me)",
                                   "Toggle by pressing the ACC distance button when MADS icon is showing. OpenPilot will smoothly stop for lead cars. Even the slightest touch of gas/brake will override lead braking. When this is enabled, an additional white circle will appear around the MADS icon.",
                                   "../assets/offroad/icon_car_MADS.png",
                                   this));
  toggles.append(new ParamControl("MADSOnePedalMode",
                                  "MADS One-pedal mode (tap me)",
<<<<<<< HEAD
                                  "Toggle by double-pressing the Volt regen paddle or tapping the MADS icon. When active, the MADS icon will be colored, and op will apply light braking to bring you to a stop when you're not pressing the gas pedal in L mode.",
=======
                                  "Toggle by double-pressing the Volt regen paddle or tapping the MADS icon. When active, the MADS icon will change to the colored one-pedal icon, and op will apply light braking to bring you to a stop when you're not pressing the gas pedal in L mode.",
>>>>>>> f1da475a
                                  "../assets/offroad/icon_car_pedal.png",
                                  this));
  toggles.append(new ParamControl("MADSPauseBlinkerSteering",
                                  "MADS no slow blinker steer",
                                  "When MADS is active, under 20mph with the blinker on and decelerating, steering pauses to make it easier to perform sharp turns (which may be contrary to OpenPilot's plan). Steering is unpaused when you resume acceleration or go above 20mph again.",
                                  "../assets/offroad/icon_hands_on_wheel.png",
                                  this));
  
  toggles.append(new ParamControl("LongRangeLeadsEnabled",
                                  "Longer-range lead detection (beta)",
                                  "This also allows for 10-20\% longer range detection using radar and the cars LKA camera.",
                                  "../assets/offroad/icon_plus.png",
                                  this));

  toggles.append(new ParamControl("ExtendedRadar",
                                  "Extended radar capabilities (alpha)",
                                  "Enables tracking of all cars; not just the one openpilot lead. Necessary for braking for car in front of lead, longer-range lead detection, traffic-based auto lane position, drawing of oncoming/ongoing lanes, and indication of non-lead cars.",
                                  "../assets/offroad/icon_plus.png",
                                  this));
  toggles.append(new ParamControl("TurnVisionControl",
                                  "Enable vision based turn control",
                                  "Use vision path predictions to estimate the appropiate speed to drive through turns ahead.",
                                  "../assets/offroad/icon_slow_curves_vision.png",
                                  this));
  toggles.append(new ParamControl("TurnSpeedControl",
                                  "Enable Map Data Turn Control",
                                  "Use curvature info from map data to define speed limits to take turns ahead",
                                  "../assets/offroad/icon_slow_curves_map.png",
                                  this));
  toggles.append(new ParamControl("SpeedLimitControl",
                                  "Enable Speed Limit Control",
                                  "Use speed limit signs information from map data and car interface to automatically adapt cruise speed to road limits.",
                                  "../assets/offroad/icon_speed_limit_sign.png",
                                  this));
  toggles.append(new ParamControl("EUSpeedLimitStyle",
                                  "Show EU style speed limit sign",
                                  "If enabled, show EU style circular sign. If disabled, show US/Canada style rectangular sign.",
                                  "../assets/offroad/icon_speed_limit_sign.png",
                                  this));
  toggles.append(new ParamControl("SpeedLimitPercOffset",
                                  "Enable Speed Limit Offset",
                                  "Set speed limit slightly higher than actual speed limit for a more natural drive.",
                                  "../assets/offroad/icon_speed_limit_percent.png",
                                  this));
  toggles.append(new ParamControl("ReverseSpeedAdjust",
                                  "Reverse cruise speed adjustment",
                                  "Reverse of stock behavior, press/hold the accel/decel buttons to change by 5mph/1mph.",
                                  "../assets/offroad/icon_stock_adjust_speed.png",
                                  this));
  toggles.append(new ParamControl("CruiseSpeedOffset",
                                  "Enable Cruise Speed Offset (+3mph)",
                                  "When adjusting, cruise speed will be {8, 13, 18, 23, 28} mph.",
                                  "../assets/offroad/icon_speed_offset.png",
                                  this));
  toggles.append(new ParamControl("LanePositionEnabled",
                                  "Adjustable lane position",
                                  "Adds onscreen arrows to the left and right sides of the onroad screen that can be used to adjust lane position temporarily. Tap both arrows in succession to enable automatic mode that keeps you away from other traffic when in the far-left or far-right lanes.",
                                  "../assets/offroad/icon_road.png",
                                  this));
  toggles.append(new ParamControl("AutoAutoLanePosition",
                                  "Auto auto lane position",
                                  "Automatically enable automatic lane position when you're going 10mph+, lanelines are clear, and there's traffic. Automatic lane position keeps you farther from adjacent traffic when possible/safe.",
                                  "../assets/offroad/icon_road.png",
                                  this));
  toggles.append(new ParamControl("AccelModeButton",
                                  "Acceleration profiles",
                                  "Cycle between normal, sport, and eco acceleration profiles.",
                                  "../assets/offroad/icon_rocket.png",
                                  this));
  toggles.append(new ParamControl("DynamicFollowToggle",
                                  "Dynamic follow",
                                  "Automatically (and imperceptibly) switch between close/medium/far follow profiles based on speed and traffic.",
                                  "../assets/offroad/icon_road.png",
                                  this));
  toggles.append(new ParamControl("NudgelessLaneChange",
                                  "Nudgeless lane change (1s delay) ⚠️",
                                  "Perform lane change without requiring nudge from driver",
                                  "../assets/offroad/icon_hands_on_wheel.png",
                                  this));
  toggles.append(new ParamControl("GMAutoHold",
                                  "[GM] Enable AutoHold",
                                  "Holds brakes automatically after coming to a complete stop, even when OP is disengaged.",
                                  "../assets/offroad/icon_gm_autohold.png",
                                  this));
  toggles.append(new ParamControl("Coasting",
                                  "[GM] Coasting (tap me)",
                                  "OP will allow the car to coast above the set speed rather than use engine/regen/friction braking. If you also have the \"Brake indicator\" toggle enabled, you can toggle coasting while driving by tapping the brake indicator, but you can only disable coasting while driving if you're traveling below your set speed (or at any speed if you have the \"Engine/regen braking\" toggle enabled).",
                                  "../assets/offroad/icon_car_pedal.png",
                                  this));
  toggles.append(new ParamControl("CoastingBrakeOverSpeed",
                                  "[GM] Coast: brake 15% over set speed",
                                  "When coasting, start applying cruise braking when 15% over set speed.",
                                  "../assets/offroad/icon_speed_offset.png",
                                  this));
  toggles.append(new ParamControl("CoastingDL",
                                  "[Volt] D/L coast control",
                                  "Tie the above option to the D/L gear shifter position. Coast in D; maintain set speed exactly in L.",
                                  "../assets/offroad/icon_gear_shifter.png",
                                  this));
  toggles.append(new ParamControl("RegenBraking",
                                  "[GM] Engine/regen braking",
                                  "Disable friction braking when OP is slowing to maintain cruise/speed limit; still brake for following/curves",
                                  "../assets/img_brake.png",
                                  this));
  toggles.append(new ParamControl("BrakeIndicator",
                                  "[GM] Power/Brake indicator",
                                  "Brake indicator at bottom-right when driving or power meter to right. Tap indicator or meter to change. Circle at indicator center grows and turns red to indicate the level of braking. Pulses immediately after starting car to let you know it's on.",
                                  "../assets/offroad/icon_brake_disc.png",
                                  this));
  toggles.append(new ParamControl("CustomSounds",
                                  "Alternative sounds",
                                  "Uses alternative set of sound effects.",
                                  "../assets/offroad/icon_custom_sounds.png",
                                  this));
  toggles.append(new ParamControl("SilentEngageDisengage",
                                  "Silent engage/disengage",
                                  "Mute engage and disengage sounds.",
                                  "../assets/offroad/icon_mute.png",
                                  this));
  toggles.append(new ParamControl("IgnoreMissingNVME",
                                  "Ignore missing NVME",
                                  "Prevent an error about missing NVME drive from showing on 32GB C3's. (restart device for change to take effect)",
                                  "../assets/offroad/icon_settings.png",
                                  this));
  toggles.append(new ParamControl("FPVolt",
                                  "Volt Fingerprint",
                                  "Forces Volt fingerprint",
                                  "../assets/offroad/icon_settings.png",
                                  this));
  toggles.append(new ParamControl("LowOverheadMode",
                                  "Lower device overhead",
                                  "Decreases device power, CPU, and storage use for running better on older hardware by: 1) defaulting to medium brightness (tap DM icon to change), 2) disable onroad logging (loggerd and proclogd). Your device will not keep or upload logs with this enabled!",
                                  "../assets/offroad/icon_settings.png",
                                  this));
  toggles.append(new ParamControl("ColorPath",
                                  "Colored path",
                                  "Color path according to the amount of lateral (steering) correction being applied",
                                  "../assets/offroad/icon_road.png",
                                  this));
  toggles.append(new ParamControl("AlternateColors",
                                  "Alternate colors",
                                  "Use alternate color set.",
                                  "../assets/offroad/icon_road.png",
                                  this));
  toggles.append(new ParamControl("AdjacentPaths",
                                  "Adjacent oncoming/ongoing paths",
                                  "[Requires extended radar toggle] Draw paths to indicate whether adjacent lanes contain oncoming (red) or ongoing (green) traffic.",
                                  "../assets/offroad/icon_road.png",
                                  this));
  toggles.append(new ParamControl("PrintLeadInfo",
                                  "Print lead car info",
                                  "Prints lead car time and length distance, and absolute and relative velocity next to lead indicator",
                                  "../assets/offroad/icon_metric.png",
                                  this));
  toggles.append(new ParamControl("PrintAdjacentLeadSpeeds",
                                  "Indicate all cars",
                                  "[Requires extended radar toggle] Print speeds of all cars being tracked by radar and/or vision. Tap at screen bottom in the middle of the path to toggle display modes between printing inside the indicator or along the bottom of the screen, out from the center to the left/right in order of distance, so the numbers closest to the center are for the more immediate cars. Cars are also indicated onscreen as oncoming (red) or ongoing (green).",
                                  "../assets/offroad/icon_metric.png",
                                  this));

  toggles.append(new ParamControl("EnableTorqueControl",
                                  "Enable \"torque\" steering control",
                                  "(Restart car to take effect) Use the newer torque-based steering control that steers by achieving a target amount of lateral acceleration rather than achieving a target steering angle. Torque tune is only available in the Volt.",
                                  "../assets/offroad/icon_openpilot.png",
                                  this));


  toggles.append(new ParamControl("IsLdwEnabled",
                                  "Enable Lane Departure Warnings",
                                  "Receive alerts to steer back into the lane when your vehicle drifts over a detected lane line without a turn signal activated while driving over 31mph (50kph).",
                                  "../assets/offroad/icon_warning.png",
                                  this));
  toggles.append(new ParamControl("IsRHD",
                                  "Enable Right-Hand Drive",
                                  "Allow openpilot to obey left-hand traffic conventions and perform driver monitoring on right driver seat.",
                                  "../assets/offroad/icon_openpilot_mirrored.png",
                                  this));
  toggles.append(new ParamControl("IsMetric",
                                  "Use Metric System",
                                  "Display speed in km/h instead of mp/h.",
                                  "../assets/offroad/icon_metric.png",
                                  this));

  toggles.append(new ParamControl("UploadRaw",
                                  "Upload Raw Logs",
                                  "Upload full logs and full resolution video by default while on WiFi. If not enabled, individual logs can be marked for upload at my.comma.ai/useradmin.",
                                  "../assets/offroad/icon_network.png",
                                  this));

  toggles.append(new ParamControl("DisableOnroadUploads",
                                  "Disable onroad uploads",
                                  "Completely disable uploads when onroad. Necessary to avoid high data use when connected to wifi hotspot.",
                                  "../assets/offroad/icon_network.png",
                                  this));

  ParamControl *record_toggle = new ParamControl("RecordFront",
                                                 "Record and Upload Driver Camera",
                                                 "Upload data from the driver facing camera and help improve the driver monitoring algorithm.",
                                                 "../assets/offroad/icon_monitoring.png",
                                                 this);
  toggles.append(record_toggle);
  toggles.append(new ParamControl("EndToEndToggle",
                                  "\U0001f96c Disable use of lanelines (Alpha) \U0001f96c",
                                  "In this mode openpilot will ignore lanelines and just drive how it thinks a human would.",
                                  "../assets/offroad/icon_road.png",
                                  this));
  
  toggles.append(new ParamControl("HandsOnWheelMonitoring",
                                  "Enable Hands on Wheel Monitoring",
                                  "Monitor and alert when driver is not keeping the hands on the steering wheel.",
                                  "../assets/offroad/icon_hands_on_wheel.png",
                                  this));
  toggles.append(new ParamControl("ShowDebugUI",
                                  "Show debug UI elements",
                                  "Show UI elements that aid debugging.",
                                  "../assets/offroad/icon_calibration.png",
                                  this));

#ifdef ENABLE_MAPS
  toggles.append(new ParamControl("NavSettingTime24h",
                                  "Show ETA in 24h format",
                                  "Use 24h format instead of am/pm",
                                  "../assets/offroad/icon_metric.png",
                                  this));
#endif

  bool record_lock = Params().getBool("RecordFrontLock");
  record_toggle->setEnabled(!record_lock);

  for(ParamControl *toggle : toggles) {
    if(main_layout->count() != 0) {
      main_layout->addWidget(horizontal_line());
    }
    main_layout->addWidget(toggle);
  }
}

DevicePanel::DevicePanel(QWidget* parent) : QWidget(parent) {
  QVBoxLayout *main_layout = new QVBoxLayout(this);
  Params params = Params();
  main_layout->addWidget(new LabelControl("Dongle ID", getDongleId().value_or("N/A")));
  main_layout->addWidget(horizontal_line());

  QString serial = QString::fromStdString(params.get("HardwareSerial", false));
  main_layout->addWidget(new LabelControl("Serial", serial));

  // offroad-only buttons

  auto dcamBtn = new ButtonControl("Driver Camera", "PREVIEW",
                                        "Preview the driver facing camera to help optimize device mounting position for best driver monitoring experience. (vehicle must be off)");
  connect(dcamBtn, &ButtonControl::clicked, [=]() { emit showDriverView(); });

  QString resetCalibDesc = "openpilot requires the device to be mounted within 4° left or right and within 5° up or down. openpilot is continuously calibrating, resetting is rarely required.";
  auto resetCalibBtn = new ButtonControl("Reset Calibration", "RESET", resetCalibDesc);
  connect(resetCalibBtn, &ButtonControl::clicked, [=]() {
    if (ConfirmationDialog::confirm("Are you sure you want to reset calibration?", this)) {
      Params().remove("CalibrationParams");
    }
  });
  connect(resetCalibBtn, &ButtonControl::showDescription, [=]() {
    QString desc = resetCalibDesc;
    std::string calib_bytes = Params().get("CalibrationParams");
    if (!calib_bytes.empty()) {
      try {
        AlignedBuffer aligned_buf;
        capnp::FlatArrayMessageReader cmsg(aligned_buf.align(calib_bytes.data(), calib_bytes.size()));
        auto calib = cmsg.getRoot<cereal::Event>().getLiveCalibration();
        if (calib.getCalStatus() != 0) {
          double pitch = calib.getRpyCalib()[1] * (180 / M_PI);
          double yaw = calib.getRpyCalib()[2] * (180 / M_PI);
          desc += QString(" Your device is pointed %1° %2 and %3° %4.")
                                .arg(QString::number(std::abs(pitch), 'g', 1), pitch > 0 ? "up" : "down",
                                     QString::number(std::abs(yaw), 'g', 1), yaw > 0 ? "right" : "left");
        }
      } catch (kj::Exception) {
        qInfo() << "invalid CalibrationParams";
      }
    }
    resetCalibBtn->setDescription(desc);
  });

  ButtonControl *retrainingBtn = nullptr;
  if (!params.getBool("Passive")) {
    retrainingBtn = new ButtonControl("Review Training Guide", "REVIEW", "Review the rules, features, and limitations of openpilot");
    connect(retrainingBtn, &ButtonControl::clicked, [=]() {
      if (ConfirmationDialog::confirm("Are you sure you want to review the training guide?", this)) {
        Params().remove("CompletedTrainingVersion");
        emit reviewTrainingGuide();
      }
    });
  }

  ButtonControl *regulatoryBtn = nullptr;
  if (Hardware::TICI()) {
    regulatoryBtn = new ButtonControl("Regulatory", "VIEW", "");
    connect(regulatoryBtn, &ButtonControl::clicked, [=]() {
      const std::string txt = util::read_file(ASSET_PATH.toStdString() + "/offroad/fcc.html");
      RichTextDialog::alert(QString::fromStdString(txt), this);
    });
  }

  for (auto btn : {dcamBtn, resetCalibBtn, retrainingBtn, regulatoryBtn}) {
    if (btn) {
      main_layout->addWidget(horizontal_line());
      connect(parent, SIGNAL(offroadTransition(bool)), btn, SLOT(setEnabled(bool)));
      main_layout->addWidget(btn);
    }
  }

  // power buttons
  QHBoxLayout *power_layout = new QHBoxLayout();
  power_layout->setSpacing(30);

  QPushButton *reboot_btn = new QPushButton("Reboot");
  reboot_btn->setObjectName("reboot_btn");
  power_layout->addWidget(reboot_btn);
  QObject::connect(reboot_btn, &QPushButton::clicked, [=]() {
    if (ConfirmationDialog::confirm("Are you sure you want to reboot?", this)) {
      Hardware::reboot();
    }
  });

  QPushButton *poweroff_btn = new QPushButton("Power Off");
  poweroff_btn->setObjectName("poweroff_btn");
  power_layout->addWidget(poweroff_btn);
  QObject::connect(poweroff_btn, &QPushButton::clicked, [=]() {
    if (ConfirmationDialog::confirm("Are you sure you want to power off?", this)) {
      Hardware::poweroff();
    }
  });

  setStyleSheet(R"(
    QPushButton {
      height: 120px;
      border-radius: 15px;
    }
    #reboot_btn { background-color: #393939; }
    #reboot_btn:pressed { background-color: #4a4a4a; }
    #poweroff_btn { background-color: #E22C2C; }
    #poweroff_btn:pressed { background-color: #FF2424; }
  )");
  main_layout->addLayout(power_layout);
}

SoftwarePanel::SoftwarePanel(QWidget* parent) : QWidget(parent) {
  gitBranchLbl = new LabelControl("Git Branch");
  gitCommitLbl = new LabelControl("Git Commit");
  osVersionLbl = new LabelControl("OS Version");
  versionLbl = new LabelControl("Version", "", QString::fromStdString(params.get("ReleaseNotes")).trimmed());
  lastUpdateLbl = new LabelControl("Last Update Check", "", "The last time openpilot successfully checked for an update. The updater only runs while the car is off.");
  updateBtn = new ButtonControl("Check for Update", "");
  connect(updateBtn, &ButtonControl::clicked, [=]() {
    if (params.getBool("IsOffroad")) {
      fs_watch->addPath(QString::fromStdString(params.getParamPath("LastUpdateTime")));
      fs_watch->addPath(QString::fromStdString(params.getParamPath("UpdateFailedCount")));
      updateBtn->setText("CHECKING");
      updateBtn->setEnabled(false);
    }
    std::system("pkill -1 -f selfdrive.updated");
  });

  QVBoxLayout *main_layout = new QVBoxLayout(this);
  QWidget *widgets[] = {versionLbl, lastUpdateLbl, updateBtn, gitBranchLbl, gitCommitLbl, osVersionLbl};
  for (int i = 0; i < std::size(widgets); ++i) {
    main_layout->addWidget(widgets[i]);
    main_layout->addWidget(horizontal_line());
  }

  auto uninstallBtn = new ButtonControl("Uninstall " + getBrand(), "UNINSTALL");
  connect(uninstallBtn, &ButtonControl::clicked, [=]() {
    if (ConfirmationDialog::confirm("Are you sure you want to uninstall?", this)) {
      Params().putBool("DoUninstall", true);
    }
  });
  connect(parent, SIGNAL(offroadTransition(bool)), uninstallBtn, SLOT(setEnabled(bool)));
  main_layout->addWidget(uninstallBtn);

  fs_watch = new QFileSystemWatcher(this);
  QObject::connect(fs_watch, &QFileSystemWatcher::fileChanged, [=](const QString path) {
    int update_failed_count = params.get<int>("UpdateFailedCount").value_or(0);
    if (path.contains("UpdateFailedCount") && update_failed_count > 0) {
      lastUpdateLbl->setText("failed to fetch update");
      updateBtn->setText("CHECK");
      updateBtn->setEnabled(true);
    } else if (path.contains("LastUpdateTime")) {
      updateLabels();
    }
  });
}

void SoftwarePanel::showEvent(QShowEvent *event) {
  updateLabels();
}

void SoftwarePanel::updateLabels() {
  QString lastUpdate = "";
  auto tm = params.get("LastUpdateTime");
  if (!tm.empty()) {
    lastUpdate = timeAgo(QDateTime::fromString(QString::fromStdString(tm + "Z"), Qt::ISODate));
  }

  versionLbl->setText(getBrandVersion());
  lastUpdateLbl->setText(lastUpdate);
  updateBtn->setText("CHECK");
  updateBtn->setEnabled(true);
  gitBranchLbl->setText(QString::fromStdString(params.get("GitBranch")));
  gitCommitLbl->setText(QString::fromStdString(params.get("GitCommit")).left(10));
  osVersionLbl->setText(QString::fromStdString(Hardware::get_os_version()).trimmed());
}

QWidget * network_panel(QWidget * parent) {
#ifdef QCOM
  QWidget *w = new QWidget(parent);
  QVBoxLayout *layout = new QVBoxLayout(w);
  layout->setSpacing(30);

  // wifi + tethering buttons
  auto wifiBtn = new ButtonControl("WiFi Settings", "OPEN");
  QObject::connect(wifiBtn, &ButtonControl::clicked, [=]() { HardwareEon::launch_wifi(); });
  layout->addWidget(wifiBtn);
  layout->addWidget(horizontal_line());

  auto tetheringBtn = new ButtonControl("Tethering Settings", "OPEN");
  QObject::connect(tetheringBtn, &ButtonControl::clicked, [=]() { HardwareEon::launch_tethering(); });
  layout->addWidget(tetheringBtn);
  layout->addWidget(horizontal_line());

  // SSH key management
  layout->addWidget(new SshToggle());
  layout->addWidget(horizontal_line());
  layout->addWidget(new SshControl());

  layout->addStretch(1);
#else
  Networking *w = new Networking(parent);
#endif
  return w;
}

void SettingsWindow::showEvent(QShowEvent *event) {
  panel_widget->setCurrentIndex(0);
  nav_btns->buttons()[0]->setChecked(true);
}

SettingsWindow::SettingsWindow(QWidget *parent) : QFrame(parent) {

  // setup two main layouts
  sidebar_widget = new QWidget;
  QVBoxLayout *sidebar_layout = new QVBoxLayout(sidebar_widget);
  sidebar_layout->setMargin(0);
  panel_widget = new QStackedWidget();
  panel_widget->setStyleSheet(R"(
    border-radius: 30px;
    background-color: #292929;
  )");

  // close button
  QPushButton *close_btn = new QPushButton("×");
  close_btn->setStyleSheet(R"(
    QPushButton {
      font-size: 140px;
      padding-bottom: 20px;
      font-weight: bold;
      border 1px grey solid;
      border-radius: 100px;
      background-color: #292929;
      font-weight: 400;
    }
    QPushButton:pressed {
      background-color: #3B3B3B;
    }
  )");
  close_btn->setFixedSize(200, 200);
  sidebar_layout->addSpacing(45);
  sidebar_layout->addWidget(close_btn, 0, Qt::AlignCenter);
  QObject::connect(close_btn, &QPushButton::clicked, this, &SettingsWindow::closeSettings);

  // setup panels
  DevicePanel *device = new DevicePanel(this);
  QObject::connect(device, &DevicePanel::reviewTrainingGuide, this, &SettingsWindow::reviewTrainingGuide);
  QObject::connect(device, &DevicePanel::showDriverView, this, &SettingsWindow::showDriverView);

  QList<QPair<QString, QWidget *>> panels = {
    {"Device", device},
    {"Network", network_panel(this)},
    {"Toggles", new TogglesPanel(this)},
    {"Software", new SoftwarePanel(this)},
  };

#ifdef ENABLE_MAPS
  auto map_panel = new MapPanel(this);
  panels.push_back({"Navigation", map_panel});
  QObject::connect(map_panel, &MapPanel::closeSettings, this, &SettingsWindow::closeSettings);
#endif

  const int padding = panels.size() > 3 ? 25 : 35;

  nav_btns = new QButtonGroup();
  for (auto &[name, panel] : panels) {
    QPushButton *btn = new QPushButton(name);
    btn->setCheckable(true);
    btn->setChecked(nav_btns->buttons().size() == 0);
    btn->setStyleSheet(QString(R"(
      QPushButton {
        color: grey;
        border: none;
        background: none;
        font-size: 65px;
        font-weight: 500;
        padding-top: %1px;
        padding-bottom: %1px;
      }
      QPushButton:checked {
        color: white;
      }
      QPushButton:pressed {
        color: #ADADAD;
      }
    )").arg(padding));

    nav_btns->addButton(btn);
    sidebar_layout->addWidget(btn, 0, Qt::AlignRight);

    const int lr_margin = name != "Network" ? 50 : 0;  // Network panel handles its own margins
    panel->setContentsMargins(lr_margin, 25, lr_margin, 25);

    ScrollView *panel_frame = new ScrollView(panel, this);
    panel_widget->addWidget(panel_frame);

    QObject::connect(btn, &QPushButton::clicked, [=, w = panel_frame]() {
      btn->setChecked(true);
      panel_widget->setCurrentWidget(w);
    });
  }
  sidebar_layout->setContentsMargins(50, 50, 100, 50);

  // main settings layout, sidebar + main panel
  QHBoxLayout *main_layout = new QHBoxLayout(this);

  sidebar_widget->setFixedWidth(500);
  main_layout->addWidget(sidebar_widget);
  main_layout->addWidget(panel_widget);

  setStyleSheet(R"(
    * {
      color: white;
      font-size: 50px;
    }
    SettingsWindow {
      background-color: black;
    }
  )");
}

void SettingsWindow::hideEvent(QHideEvent *event) {
#ifdef QCOM
  HardwareEon::close_activities();
#endif
}<|MERGE_RESOLUTION|>--- conflicted
+++ resolved
@@ -58,11 +58,7 @@
                                    this));
   toggles.append(new ParamControl("MADSOnePedalMode",
                                   "MADS One-pedal mode (tap me)",
-<<<<<<< HEAD
-                                  "Toggle by double-pressing the Volt regen paddle or tapping the MADS icon. When active, the MADS icon will be colored, and op will apply light braking to bring you to a stop when you're not pressing the gas pedal in L mode.",
-=======
                                   "Toggle by double-pressing the Volt regen paddle or tapping the MADS icon. When active, the MADS icon will change to the colored one-pedal icon, and op will apply light braking to bring you to a stop when you're not pressing the gas pedal in L mode.",
->>>>>>> f1da475a
                                   "../assets/offroad/icon_car_pedal.png",
                                   this));
   toggles.append(new ParamControl("MADSPauseBlinkerSteering",
