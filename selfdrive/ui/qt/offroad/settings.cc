#include "selfdrive/ui/qt/offroad/settings.h"

#include <cassert>
#include <string>

#include <QDebug>

#ifndef QCOM
#include "selfdrive/ui/qt/offroad/networking.h"
#endif

#ifdef ENABLE_MAPS
#include "selfdrive/ui/qt/maps/map_settings.h"
#endif

#include "selfdrive/common/params.h"
#include "selfdrive/common/util.h"
#include "selfdrive/hardware/hw.h"
#include "selfdrive/ui/qt/widgets/controls.h"
#include "selfdrive/ui/qt/widgets/input.h"
#include "selfdrive/ui/qt/widgets/scrollview.h"
#include "selfdrive/ui/qt/widgets/ssh_keys.h"
#include "selfdrive/ui/qt/widgets/toggle.h"
#include "selfdrive/ui/ui.h"
#include "selfdrive/ui/qt/util.h"
#include "selfdrive/ui/qt/qt_window.h"

TogglesPanel::TogglesPanel(QWidget *parent) : QWidget(parent) {
  QVBoxLayout *main_layout = new QVBoxLayout(this);

  QList<ParamControl*> toggles;

  toggles.append(new ParamControl("OpenpilotEnabledToggle",
                                  "Enable openpilot",
                                  "Use the openpilot system for adaptive cruise control and lane keep driver assistance. Your attention is required at all times to use this feature. Changing this setting takes effect when the car is powered off.",
                                  "../assets/offroad/icon_openpilot.png",
                                  this));
  toggles.append(new ParamControl("IsLdwEnabled",
                                  "Enable Lane Departure Warnings",
                                  "Receive alerts to steer back into the lane when your vehicle drifts over a detected lane line without a turn signal activated while driving over 31mph (50kph).",
                                  "../assets/offroad/icon_warning.png",
                                  this));
  toggles.append(new ParamControl("IsRHD",
                                  "Enable Right-Hand Drive",
                                  "Allow openpilot to obey left-hand traffic conventions and perform driver monitoring on right driver seat.",
                                  "../assets/offroad/icon_openpilot_mirrored.png",
                                  this));
  toggles.append(new ParamControl("IsMetric",
                                  "Use Metric System",
                                  "Display speed in km/h instead of mp/h.",
                                  "../assets/offroad/icon_metric.png",
                                  this));
  toggles.append(new ParamControl("CommunityFeaturesToggle",
                                  "Enable Community Features",
                                  "Use features from the open source community that are not maintained or supported by comma.ai and have not been confirmed to meet the standard safety model. These features include community supported cars and community supported hardware. Be extra cautious when using these features",
                                  "../assets/offroad/icon_shell.png",
                                  this));

  toggles.append(new ParamControl("UploadRaw",
                                  "Upload Raw Logs",
                                  "Upload full logs and full resolution video by default while on WiFi. If not enabled, individual logs can be marked for upload at my.comma.ai/useradmin.",
                                  "../assets/offroad/icon_network.png",
                                  this));

  ParamControl *record_toggle = new ParamControl("RecordFront",
                                                 "Record and Upload Driver Camera",
                                                 "Upload data from the driver facing camera and help improve the driver monitoring algorithm.",
                                                 "../assets/offroad/icon_monitoring.png",
                                                 this);
  toggles.append(record_toggle);
  toggles.append(new ParamControl("EndToEndToggle",
                                  "\U0001f96c Disable use of lanelines (Alpha) \U0001f96c",
                                  "In this mode openpilot will ignore lanelines and just drive how it thinks a human would.",
                                  "../assets/offroad/icon_road.png",
                                  this));
  
  toggles.append(new ParamControl("HandsOnWheelMonitoring",
                                  "Enable Hands on Wheel Monitoring",
                                  "Monitor and alert when driver is not keeping the hands on the steering wheel.",
<<<<<<< HEAD
                                  "../assets/offroad/icon_openpilot.png",
=======
                                  "../assets/offroad/icon_hands_on_wheel.png",
>>>>>>> 68ce0689
                                  this));
  toggles.append(new ParamControl("TurnVisionControl",
                                  "Enable vision based turn control",
                                  "Use vision path predictions to estimate the appropiate speed to drive through turns ahead.",
<<<<<<< HEAD
                                  "../assets/offroad/icon_road.png",
=======
                                  "../assets/offroad/icon_slow_curves_vision.png",
                                  this));
  toggles.append(new ParamControl("TurnSpeedControl",
                                  "Enable Map Data Turn Control",
                                  "Use curvature info from map data to define speed limits to take turns ahead",
                                  "../assets/offroad/icon_slow_curves_map.png",
>>>>>>> 68ce0689
                                  this));
  toggles.append(new ParamControl("SpeedLimitControl",
                                  "Enable Speed Limit Control",
                                  "Use speed limit signs information from map data and car interface to automatically adapt cruise speed to road limits.",
<<<<<<< HEAD
                                  "../assets/offroad/icon_speed_limit.png",
=======
                                  "../assets/offroad/icon_speed_limit_sign.png",
>>>>>>> 68ce0689
                                  this));
  toggles.append(new ParamControl("SpeedLimitPercOffset",
                                  "Enable Speed Limit Offset",
                                  "Set speed limit slightly higher than actual speed limit for a more natural drive.",
<<<<<<< HEAD
                                  "../assets/offroad/icon_speed_limit.png",
                                  this));
  toggles.append(new ParamControl("TurnSpeedControl",
                                  "Enable Map Data Turn Control",
                                  "Use curvature info from map data to define speed limits to take turns ahead",
                                  "../assets/offroad/icon_openpilot.png",
                                  this));
  toggles.append(new ParamControl("ShowDebugUI",
                                  "Show debug UI elements",
                                  "Show UI elements that aid debugging.",
                                  "../assets/offroad/icon_calibration.png",
=======
                                  "../assets/offroad/icon_speed_limit_percent.png",
                                  this));
  toggles.append(new ParamControl("StockSpeedAdjust",
                                  "Press/hold for 1mph/5mph cruise speed adjustment",
                                  "Like stock ACC, press/hold the cruise accel/decel buttons for 1mph/5mph.",
                                  "../assets/offroad/icon_stock_adjust_speed.png",
                                  this));
  toggles.append(new ParamControl("CruiseSpeedOffset",
                                  "Enable Cruise Speed Offset (+3mph)",
                                  "When adjusting, cruise speed will be {8, 13, 18, 23, 28} mph.",
                                  "../assets/offroad/icon_speed_offset.png",
                                  this));
  toggles.append(new ParamControl("GMAutoHold",
                                  "Enable AutoHold on GM vehicles",
                                  "Holds brakes automatically after coming to a complete stop, even when OP is disengaged.",
                                  "../assets/offroad/icon_gm_autohold.png",
                                  this));
  toggles.append(new ParamControl("CustomSounds",
                                  "Alternative sounds (2x restart car to apply)",
                                  "Uses alternative set of sound effects.",
                                  "../assets/offroad/icon_custom_sounds.png",
                                  this));
  toggles.append(new ParamControl("SilentEngageDisengage",
                                  "Silent engage/disengage (2x restart car to apply)",
                                  "Mute engage and disengage sounds.",
                                  "../assets/offroad/icon_mute.png",
>>>>>>> 68ce0689
                                  this));
  toggles.append(new ParamControl("DisableDisengageOnGas",
                                  "Disable disengage on gas",
                                  "Disable default comma stock disengage on gas feature",
<<<<<<< HEAD
                                  "../assets/offroad/icon_openpilot.png",
=======
                                  "../assets/offroad/icon_car_pedal.png",
                                  this));
  toggles.append(new ParamControl("ShowDebugUI",
                                  "Show debug UI elements",
                                  "Show UI elements that aid debugging.",
                                  "../assets/offroad/icon_calibration.png",
>>>>>>> 68ce0689
                                  this));

#ifdef ENABLE_MAPS
  toggles.append(new ParamControl("NavSettingTime24h",
                                  "Show ETA in 24h format",
                                  "Use 24h format instead of am/pm",
                                  "../assets/offroad/icon_metric.png",
                                  this));
#endif

  bool record_lock = Params().getBool("RecordFrontLock");
  record_toggle->setEnabled(!record_lock);

  for(ParamControl *toggle : toggles) {
    if(main_layout->count() != 0) {
      main_layout->addWidget(horizontal_line());
    }
    main_layout->addWidget(toggle);
  }
}

DevicePanel::DevicePanel(QWidget* parent) : QWidget(parent) {
  QVBoxLayout *main_layout = new QVBoxLayout(this);
  Params params = Params();
  main_layout->addWidget(new LabelControl("Dongle ID", getDongleId().value_or("N/A")));
  main_layout->addWidget(horizontal_line());

  QString serial = QString::fromStdString(params.get("HardwareSerial", false));
  main_layout->addWidget(new LabelControl("Serial", serial));

  // offroad-only buttons

  auto dcamBtn = new ButtonControl("Driver Camera", "PREVIEW",
                                        "Preview the driver facing camera to help optimize device mounting position for best driver monitoring experience. (vehicle must be off)");
  connect(dcamBtn, &ButtonControl::clicked, [=]() { emit showDriverView(); });

  QString resetCalibDesc = "openpilot requires the device to be mounted within 4° left or right and within 5° up or down. openpilot is continuously calibrating, resetting is rarely required.";
  auto resetCalibBtn = new ButtonControl("Reset Calibration", "RESET", resetCalibDesc);
  connect(resetCalibBtn, &ButtonControl::clicked, [=]() {
    if (ConfirmationDialog::confirm("Are you sure you want to reset calibration?", this)) {
      Params().remove("CalibrationParams");
    }
  });
  connect(resetCalibBtn, &ButtonControl::showDescription, [=]() {
    QString desc = resetCalibDesc;
    std::string calib_bytes = Params().get("CalibrationParams");
    if (!calib_bytes.empty()) {
      try {
        AlignedBuffer aligned_buf;
        capnp::FlatArrayMessageReader cmsg(aligned_buf.align(calib_bytes.data(), calib_bytes.size()));
        auto calib = cmsg.getRoot<cereal::Event>().getLiveCalibration();
        if (calib.getCalStatus() != 0) {
          double pitch = calib.getRpyCalib()[1] * (180 / M_PI);
          double yaw = calib.getRpyCalib()[2] * (180 / M_PI);
          desc += QString(" Your device is pointed %1° %2 and %3° %4.")
                                .arg(QString::number(std::abs(pitch), 'g', 1), pitch > 0 ? "up" : "down",
                                     QString::number(std::abs(yaw), 'g', 1), yaw > 0 ? "right" : "left");
        }
      } catch (kj::Exception) {
        qInfo() << "invalid CalibrationParams";
      }
    }
    resetCalibBtn->setDescription(desc);
  });

  ButtonControl *retrainingBtn = nullptr;
  if (!params.getBool("Passive")) {
    retrainingBtn = new ButtonControl("Review Training Guide", "REVIEW", "Review the rules, features, and limitations of openpilot");
    connect(retrainingBtn, &ButtonControl::clicked, [=]() {
      if (ConfirmationDialog::confirm("Are you sure you want to review the training guide?", this)) {
        Params().remove("CompletedTrainingVersion");
        emit reviewTrainingGuide();
      }
    });
  }

  ButtonControl *regulatoryBtn = nullptr;
  if (Hardware::TICI()) {
    regulatoryBtn = new ButtonControl("Regulatory", "VIEW", "");
    connect(regulatoryBtn, &ButtonControl::clicked, [=]() {
      const std::string txt = util::read_file(ASSET_PATH.toStdString() + "/offroad/fcc.html");
      RichTextDialog::alert(QString::fromStdString(txt), this);
    });
  }

  for (auto btn : {dcamBtn, resetCalibBtn, retrainingBtn, regulatoryBtn}) {
    if (btn) {
      main_layout->addWidget(horizontal_line());
      connect(parent, SIGNAL(offroadTransition(bool)), btn, SLOT(setEnabled(bool)));
      main_layout->addWidget(btn);
    }
  }

  // power buttons
  QHBoxLayout *power_layout = new QHBoxLayout();
  power_layout->setSpacing(30);

  QPushButton *reboot_btn = new QPushButton("Reboot");
  reboot_btn->setObjectName("reboot_btn");
  power_layout->addWidget(reboot_btn);
  QObject::connect(reboot_btn, &QPushButton::clicked, [=]() {
    if (ConfirmationDialog::confirm("Are you sure you want to reboot?", this)) {
      Hardware::reboot();
    }
  });

  QPushButton *poweroff_btn = new QPushButton("Power Off");
  poweroff_btn->setObjectName("poweroff_btn");
  power_layout->addWidget(poweroff_btn);
  QObject::connect(poweroff_btn, &QPushButton::clicked, [=]() {
    if (ConfirmationDialog::confirm("Are you sure you want to power off?", this)) {
      Hardware::poweroff();
    }
  });

  setStyleSheet(R"(
    QPushButton {
      height: 120px;
      border-radius: 15px;
    }
    #reboot_btn { background-color: #393939; }
    #reboot_btn:pressed { background-color: #4a4a4a; }
    #poweroff_btn { background-color: #E22C2C; }
    #poweroff_btn:pressed { background-color: #FF2424; }
  )");
  main_layout->addLayout(power_layout);
}

SoftwarePanel::SoftwarePanel(QWidget* parent) : QWidget(parent) {
  gitBranchLbl = new LabelControl("Git Branch");
  gitCommitLbl = new LabelControl("Git Commit");
  osVersionLbl = new LabelControl("OS Version");
  versionLbl = new LabelControl("Version", "", QString::fromStdString(params.get("ReleaseNotes")).trimmed());
  lastUpdateLbl = new LabelControl("Last Update Check", "", "The last time openpilot successfully checked for an update. The updater only runs while the car is off.");
  updateBtn = new ButtonControl("Check for Update", "");
  connect(updateBtn, &ButtonControl::clicked, [=]() {
    if (params.getBool("IsOffroad")) {
      fs_watch->addPath(QString::fromStdString(params.getParamPath("LastUpdateTime")));
      fs_watch->addPath(QString::fromStdString(params.getParamPath("UpdateFailedCount")));
      updateBtn->setText("CHECKING");
      updateBtn->setEnabled(false);
    }
    std::system("pkill -1 -f selfdrive.updated");
  });

  QVBoxLayout *main_layout = new QVBoxLayout(this);
  QWidget *widgets[] = {versionLbl, lastUpdateLbl, updateBtn, gitBranchLbl, gitCommitLbl, osVersionLbl};
  for (int i = 0; i < std::size(widgets); ++i) {
    main_layout->addWidget(widgets[i]);
    main_layout->addWidget(horizontal_line());
  }

  auto uninstallBtn = new ButtonControl("Uninstall " + getBrand(), "UNINSTALL");
  connect(uninstallBtn, &ButtonControl::clicked, [=]() {
    if (ConfirmationDialog::confirm("Are you sure you want to uninstall?", this)) {
      Params().putBool("DoUninstall", true);
    }
  });
  connect(parent, SIGNAL(offroadTransition(bool)), uninstallBtn, SLOT(setEnabled(bool)));
  main_layout->addWidget(uninstallBtn);

  fs_watch = new QFileSystemWatcher(this);
  QObject::connect(fs_watch, &QFileSystemWatcher::fileChanged, [=](const QString path) {
    int update_failed_count = params.get<int>("UpdateFailedCount").value_or(0);
    if (path.contains("UpdateFailedCount") && update_failed_count > 0) {
      lastUpdateLbl->setText("failed to fetch update");
      updateBtn->setText("CHECK");
      updateBtn->setEnabled(true);
    } else if (path.contains("LastUpdateTime")) {
      updateLabels();
    }
  });
}

void SoftwarePanel::showEvent(QShowEvent *event) {
  updateLabels();
}

void SoftwarePanel::updateLabels() {
  QString lastUpdate = "";
  auto tm = params.get("LastUpdateTime");
  if (!tm.empty()) {
    lastUpdate = timeAgo(QDateTime::fromString(QString::fromStdString(tm + "Z"), Qt::ISODate));
  }

  versionLbl->setText(getBrandVersion());
  lastUpdateLbl->setText(lastUpdate);
  updateBtn->setText("CHECK");
  updateBtn->setEnabled(true);
  gitBranchLbl->setText(QString::fromStdString(params.get("GitBranch")));
  gitCommitLbl->setText(QString::fromStdString(params.get("GitCommit")).left(10));
  osVersionLbl->setText(QString::fromStdString(Hardware::get_os_version()).trimmed());
}

QWidget * network_panel(QWidget * parent) {
#ifdef QCOM
  QWidget *w = new QWidget(parent);
  QVBoxLayout *layout = new QVBoxLayout(w);
  layout->setSpacing(30);

  // wifi + tethering buttons
  auto wifiBtn = new ButtonControl("WiFi Settings", "OPEN");
  QObject::connect(wifiBtn, &ButtonControl::clicked, [=]() { HardwareEon::launch_wifi(); });
  layout->addWidget(wifiBtn);
  layout->addWidget(horizontal_line());

  auto tetheringBtn = new ButtonControl("Tethering Settings", "OPEN");
  QObject::connect(tetheringBtn, &ButtonControl::clicked, [=]() { HardwareEon::launch_tethering(); });
  layout->addWidget(tetheringBtn);
  layout->addWidget(horizontal_line());

  // SSH key management
  layout->addWidget(new SshToggle());
  layout->addWidget(horizontal_line());
  layout->addWidget(new SshControl());

  layout->addStretch(1);
#else
  Networking *w = new Networking(parent);
#endif
  return w;
}

void SettingsWindow::showEvent(QShowEvent *event) {
  panel_widget->setCurrentIndex(0);
  nav_btns->buttons()[0]->setChecked(true);
}

SettingsWindow::SettingsWindow(QWidget *parent) : QFrame(parent) {

  // setup two main layouts
  sidebar_widget = new QWidget;
  QVBoxLayout *sidebar_layout = new QVBoxLayout(sidebar_widget);
  sidebar_layout->setMargin(0);
  panel_widget = new QStackedWidget();
  panel_widget->setStyleSheet(R"(
    border-radius: 30px;
    background-color: #292929;
  )");

  // close button
  QPushButton *close_btn = new QPushButton("×");
  close_btn->setStyleSheet(R"(
    QPushButton {
      font-size: 140px;
      padding-bottom: 20px;
      font-weight: bold;
      border 1px grey solid;
      border-radius: 100px;
      background-color: #292929;
      font-weight: 400;
    }
    QPushButton:pressed {
      background-color: #3B3B3B;
    }
  )");
  close_btn->setFixedSize(200, 200);
  sidebar_layout->addSpacing(45);
  sidebar_layout->addWidget(close_btn, 0, Qt::AlignCenter);
  QObject::connect(close_btn, &QPushButton::clicked, this, &SettingsWindow::closeSettings);

  // setup panels
  DevicePanel *device = new DevicePanel(this);
  QObject::connect(device, &DevicePanel::reviewTrainingGuide, this, &SettingsWindow::reviewTrainingGuide);
  QObject::connect(device, &DevicePanel::showDriverView, this, &SettingsWindow::showDriverView);

  QList<QPair<QString, QWidget *>> panels = {
    {"Device", device},
    {"Network", network_panel(this)},
    {"Toggles", new TogglesPanel(this)},
    {"Software", new SoftwarePanel(this)},
  };

#ifdef ENABLE_MAPS
  auto map_panel = new MapPanel(this);
  panels.push_back({"Navigation", map_panel});
  QObject::connect(map_panel, &MapPanel::closeSettings, this, &SettingsWindow::closeSettings);
#endif

  const int padding = panels.size() > 3 ? 25 : 35;

  nav_btns = new QButtonGroup();
  for (auto &[name, panel] : panels) {
    QPushButton *btn = new QPushButton(name);
    btn->setCheckable(true);
    btn->setChecked(nav_btns->buttons().size() == 0);
    btn->setStyleSheet(QString(R"(
      QPushButton {
        color: grey;
        border: none;
        background: none;
        font-size: 65px;
        font-weight: 500;
        padding-top: %1px;
        padding-bottom: %1px;
      }
      QPushButton:checked {
        color: white;
      }
      QPushButton:pressed {
        color: #ADADAD;
      }
    )").arg(padding));

    nav_btns->addButton(btn);
    sidebar_layout->addWidget(btn, 0, Qt::AlignRight);

    const int lr_margin = name != "Network" ? 50 : 0;  // Network panel handles its own margins
    panel->setContentsMargins(lr_margin, 25, lr_margin, 25);

    ScrollView *panel_frame = new ScrollView(panel, this);
    panel_widget->addWidget(panel_frame);

    QObject::connect(btn, &QPushButton::clicked, [=, w = panel_frame]() {
      btn->setChecked(true);
      panel_widget->setCurrentWidget(w);
    });
  }
  sidebar_layout->setContentsMargins(50, 50, 100, 50);

  // main settings layout, sidebar + main panel
  QHBoxLayout *main_layout = new QHBoxLayout(this);

  sidebar_widget->setFixedWidth(500);
  main_layout->addWidget(sidebar_widget);
  main_layout->addWidget(panel_widget);

  setStyleSheet(R"(
    * {
      color: white;
      font-size: 50px;
    }
    SettingsWindow {
      background-color: black;
    }
  )");
}

void SettingsWindow::hideEvent(QHideEvent *event) {
#ifdef QCOM
  HardwareEon::close_activities();
#endif
}<|MERGE_RESOLUTION|>--- conflicted
+++ resolved
@@ -77,92 +77,62 @@
   toggles.append(new ParamControl("HandsOnWheelMonitoring",
                                   "Enable Hands on Wheel Monitoring",
                                   "Monitor and alert when driver is not keeping the hands on the steering wheel.",
-<<<<<<< HEAD
-                                  "../assets/offroad/icon_openpilot.png",
-=======
                                   "../assets/offroad/icon_hands_on_wheel.png",
->>>>>>> 68ce0689
                                   this));
   toggles.append(new ParamControl("TurnVisionControl",
                                   "Enable vision based turn control",
                                   "Use vision path predictions to estimate the appropiate speed to drive through turns ahead.",
-<<<<<<< HEAD
-                                  "../assets/offroad/icon_road.png",
-=======
                                   "../assets/offroad/icon_slow_curves_vision.png",
                                   this));
   toggles.append(new ParamControl("TurnSpeedControl",
                                   "Enable Map Data Turn Control",
                                   "Use curvature info from map data to define speed limits to take turns ahead",
                                   "../assets/offroad/icon_slow_curves_map.png",
->>>>>>> 68ce0689
                                   this));
   toggles.append(new ParamControl("SpeedLimitControl",
                                   "Enable Speed Limit Control",
                                   "Use speed limit signs information from map data and car interface to automatically adapt cruise speed to road limits.",
-<<<<<<< HEAD
-                                  "../assets/offroad/icon_speed_limit.png",
-=======
                                   "../assets/offroad/icon_speed_limit_sign.png",
->>>>>>> 68ce0689
                                   this));
   toggles.append(new ParamControl("SpeedLimitPercOffset",
                                   "Enable Speed Limit Offset",
                                   "Set speed limit slightly higher than actual speed limit for a more natural drive.",
-<<<<<<< HEAD
-                                  "../assets/offroad/icon_speed_limit.png",
-                                  this));
-  toggles.append(new ParamControl("TurnSpeedControl",
-                                  "Enable Map Data Turn Control",
-                                  "Use curvature info from map data to define speed limits to take turns ahead",
-                                  "../assets/offroad/icon_openpilot.png",
+                                  "../assets/offroad/icon_speed_limit_percent.png",
+                                  this));
+  toggles.append(new ParamControl("StockSpeedAdjust",
+                                  "Press/hold for 1mph/5mph cruise speed adjustment",
+                                  "Like stock ACC, press/hold the cruise accel/decel buttons for 1mph/5mph.",
+                                  "../assets/offroad/icon_stock_adjust_speed.png",
+                                  this));
+  toggles.append(new ParamControl("CruiseSpeedOffset",
+                                  "Enable Cruise Speed Offset (+3mph)",
+                                  "When adjusting, cruise speed will be {8, 13, 18, 23, 28} mph.",
+                                  "../assets/offroad/icon_speed_offset.png",
+                                  this));
+  toggles.append(new ParamControl("GMAutoHold",
+                                  "Enable AutoHold on GM vehicles",
+                                  "Holds brakes automatically after coming to a complete stop, even when OP is disengaged.",
+                                  "../assets/offroad/icon_gm_autohold.png",
+                                  this));
+  toggles.append(new ParamControl("CustomSounds",
+                                  "Alternative sounds (2x restart car to apply)",
+                                  "Uses alternative set of sound effects.",
+                                  "../assets/offroad/icon_custom_sounds.png",
+                                  this));
+  toggles.append(new ParamControl("SilentEngageDisengage",
+                                  "Silent engage/disengage (2x restart car to apply)",
+                                  "Mute engage and disengage sounds.",
+                                  "../assets/offroad/icon_mute.png",
+                                  this));
+  toggles.append(new ParamControl("DisableDisengageOnGas",
+                                  "Disable disengage on gas",
+                                  "Disable default comma stock disengage on gas feature",
+                                  "../assets/offroad/icon_car_pedal.png",
                                   this));
   toggles.append(new ParamControl("ShowDebugUI",
                                   "Show debug UI elements",
                                   "Show UI elements that aid debugging.",
                                   "../assets/offroad/icon_calibration.png",
-=======
-                                  "../assets/offroad/icon_speed_limit_percent.png",
-                                  this));
-  toggles.append(new ParamControl("StockSpeedAdjust",
-                                  "Press/hold for 1mph/5mph cruise speed adjustment",
-                                  "Like stock ACC, press/hold the cruise accel/decel buttons for 1mph/5mph.",
-                                  "../assets/offroad/icon_stock_adjust_speed.png",
-                                  this));
-  toggles.append(new ParamControl("CruiseSpeedOffset",
-                                  "Enable Cruise Speed Offset (+3mph)",
-                                  "When adjusting, cruise speed will be {8, 13, 18, 23, 28} mph.",
-                                  "../assets/offroad/icon_speed_offset.png",
-                                  this));
-  toggles.append(new ParamControl("GMAutoHold",
-                                  "Enable AutoHold on GM vehicles",
-                                  "Holds brakes automatically after coming to a complete stop, even when OP is disengaged.",
-                                  "../assets/offroad/icon_gm_autohold.png",
-                                  this));
-  toggles.append(new ParamControl("CustomSounds",
-                                  "Alternative sounds (2x restart car to apply)",
-                                  "Uses alternative set of sound effects.",
-                                  "../assets/offroad/icon_custom_sounds.png",
-                                  this));
-  toggles.append(new ParamControl("SilentEngageDisengage",
-                                  "Silent engage/disengage (2x restart car to apply)",
-                                  "Mute engage and disengage sounds.",
-                                  "../assets/offroad/icon_mute.png",
->>>>>>> 68ce0689
-                                  this));
-  toggles.append(new ParamControl("DisableDisengageOnGas",
-                                  "Disable disengage on gas",
-                                  "Disable default comma stock disengage on gas feature",
-<<<<<<< HEAD
-                                  "../assets/offroad/icon_openpilot.png",
-=======
-                                  "../assets/offroad/icon_car_pedal.png",
-                                  this));
-  toggles.append(new ParamControl("ShowDebugUI",
-                                  "Show debug UI elements",
-                                  "Show UI elements that aid debugging.",
-                                  "../assets/offroad/icon_calibration.png",
->>>>>>> 68ce0689
                                   this));
 
 #ifdef ENABLE_MAPS
