#!/usr/bin/env python3
import os
import math
from numbers import Number

from cereal import car, log
from common.filter_simple import FirstOrderFilter
from common.numpy_fast import clip, interp, mean
from common.realtime import sec_since_boot, config_realtime_process, Priority, Ratekeeper, DT_CTRL
from common.profiler import Profiler
from common.params import Params, put_nonblocking
import cereal.messaging as messaging
from selfdrive.config import Conversions as CV
from selfdrive.swaglog import cloudlog
from selfdrive.boardd.boardd import can_list_to_can_capnp
from selfdrive.car.car_helpers import get_car, get_startup_event, get_one_can
from selfdrive.controls.lib.lane_planner import CAMERA_OFFSET
from selfdrive.controls.lib.drive_helpers import update_v_cruise, initialize_v_cruise, V_CRUISE_MIN
from selfdrive.controls.lib.drive_helpers import get_lag_adjusted_curvature
from selfdrive.controls.lib.drive_helpers import apply_deadzone
from selfdrive.controls.lib.longcontrol import LongControl, STARTING_TARGET_SPEED
from selfdrive.controls.lib.lane_planner import TRAJECTORY_SIZE
from selfdrive.controls.lib.latcontrol_pid import LatControlPID
from selfdrive.controls.lib.latcontrol_indi import LatControlINDI
from selfdrive.controls.lib.latcontrol_lqr import LatControlLQR
from selfdrive.controls.lib.latcontrol_angle import LatControlAngle
from selfdrive.controls.lib.latcontrol_torque import LatControlTorque
from selfdrive.controls.lib.latcontrol_torque_indi import LatControlTorqueINDI
from selfdrive.controls.lib.latcontrol_torque_lqr import LatControlTorqueLQR
from selfdrive.controls.lib.events import Events, ET
from selfdrive.controls.lib.alertmanager import AlertManager
from selfdrive.controls.lib.vehicle_model import ACCELERATION_DUE_TO_GRAVITY
from selfdrive.controls.lib.vehicle_model import VehicleModel
from selfdrive.locationd.calibrationd import Calibration
from selfdrive.modeld.constants import T_IDXS
from selfdrive.hardware import HARDWARE, TICI, EON
from selfdrive.manager.process_config import managed_processes

LDW_MIN_SPEED = 31 * CV.MPH_TO_MS
LANE_DEPARTURE_THRESHOLD = 0.1
STEER_ANGLE_SATURATION_TIMEOUT = 1.0 / DT_CTRL
STEER_ANGLE_SATURATION_THRESHOLD = 2.5  # Degrees

MAX_ABS_PITCH = 0.314 # 20% grade = 18 degrees = pi/10 radians
MAX_ABS_PRED_PITCH_DELTA = MAX_ABS_PITCH * 0.5 * DT_CTRL # 10% grade per second

SIMULATION = "SIMULATION" in os.environ
NOSENSOR = "NOSENSOR" in os.environ
IGNORE_PROCESSES = {"rtshield", "uploader", "deleter", "loggerd", "logmessaged", "tombstoned", "gpsd",
                    "logcatd", "proclogd", "clocksd", "updated", "timezoned", "manage_athenad"} | \
                    {k for k, v in managed_processes.items() if not v.enabled}

ACTUATOR_FIELDS = set(car.CarControl.Actuators.schema.fields.keys())

ThermalStatus = log.DeviceState.ThermalStatus
State = log.ControlsState.OpenpilotState
PandaType = log.PandaState.PandaType
Desire = log.LateralPlan.Desire
LaneChangeState = log.LateralPlan.LaneChangeState
LaneChangeDirection = log.LateralPlan.LaneChangeDirection
EventName = car.CarEvent.EventName

SpeedLimitControlState = log.LongitudinalPlan.SpeedLimitControlState

class Controls:
  def __init__(self, sm=None, pm=None, can_sock=None):
    config_realtime_process(4 if TICI else 3, Priority.CTRL_HIGH)

    self.accel_pressed = False
    self.decel_pressed = False
    self.accel_pressed_last = 0.
    self.decel_pressed_last = 0.
    self.fastMode = False
    self.lk_mode_last = False
    self.oplongcontrol_last = False
    self.network_strength_last = log.DeviceState.NetworkStrength.unknown
    self.network_last_change_t = -60
    
    self.gpsWasOK = False

    # Setup sockets
    self.pm = pm
    if self.pm is None:
      self.pm = messaging.PubMaster(['sendcan', 'controlsState', 'carState',
                                     'carControl', 'carEvents', 'carParams'])

    self.camera_packets = ["roadCameraState", "driverCameraState"]
    if TICI:
      self.camera_packets.append("wideRoadCameraState")

    params = Params()
    self.joystick_mode = params.get_bool("JoystickDebugMode")
    joystick_packet = ['testJoystick'] if self.joystick_mode else []
    
    self.gray_panda_support_enabled = params.get_bool("GrayPandaSupport")

    self.sm = sm
    if self.sm is None:
<<<<<<< HEAD
      ignore = ['driverCameraState', 'managerState'] if SIMULATION else ['gpsLocationExternal']
=======
      ignore = ['driverCameraState', 'managerState'] if SIMULATION else ['liveWeatherData']
      if self.gray_panda_support_enabled:
        ignore += ['gpsLocationExternal']
>>>>>>> b754ec29
      self.sm = messaging.SubMaster(['deviceState', 'pandaState', 'modelV2', 'liveCalibration',
                                     'driverMonitoringState', 'longitudinalPlan', 'lateralPlan', 'liveLocationKalman',
                                     'managerState', 'liveParameters', 'radarState', 'gpsLocationExternal', 'liveWeatherData'] + self.camera_packets + joystick_packet,
                                     ignore_alive=ignore, ignore_avg_freq=['radarState', 'longitudinalPlan', 'gpsLocationExternal', 'liveWeatherData'])

    self.can_sock = can_sock
    if can_sock is None:
      can_timeout = None if os.environ.get('NO_CAN_TIMEOUT', False) else 100
      self.can_sock = messaging.sub_sock('can', timeout=can_timeout)

    if TICI:
      self.log_sock = messaging.sub_sock('androidLog')

    # wait for one pandaState and one CAN packet
    print("Waiting for CAN messages...")
    get_one_can(self.can_sock)
    
    self.CI, self.CP = get_car(self.can_sock, self.pm.sock['sendcan'])

    # read params
    self.is_metric = params.get_bool("IsMetric")
    self.is_ldw_enabled = params.get_bool("IsLdwEnabled")
    community_feature_toggle = True
    self.openpilot_enabled_toggle = params.get_bool("OpenpilotEnabledToggle")
    passive = params.get_bool("Passive") or not self.openpilot_enabled_toggle

    # detect sound card presence and ensure successful init
    sounds_available = HARDWARE.get_sound_card_online()

    car_recognized = self.CP.carName != 'mock'

    controller_available = self.CI.CC is not None and not passive and not self.CP.dashcamOnly
    community_feature = self.CP.communityFeature or \
                        self.CP.fingerprintSource == car.CarParams.FingerprintSource.can
    community_feature_disallowed = community_feature and (not community_feature_toggle)
    self.read_only = not car_recognized or not controller_available or \
                       self.CP.dashcamOnly or community_feature_disallowed
    if self.read_only:
      self.CP.safetyModel = car.CarParams.SafetyModel.noOutput

    # Write CarParams for radard
    cp_bytes = self.CP.to_bytes()
    params.put("CarParams", cp_bytes)
    put_nonblocking("CarParamsCache", cp_bytes)

    self.CC = car.CarControl.new_message()
    self.AM = AlertManager()
    self.events = Events()

    self.LoC = LongControl(self.CP)
    self.VM = VehicleModel(self.CP)

    if self.CP.steerControlType == car.CarParams.SteerControlType.angle:
      self.LaC = LatControlAngle(self.CP)
    elif self.CP.lateralTuning.which() == 'pid':
      self.LaC = LatControlPID(self.CP, self.CI)
    elif self.CP.lateralTuning.which() == 'indi':
      self.LaC = LatControlINDI(self.CP)
    elif self.CP.lateralTuning.which() == 'lqr':
      self.LaC = LatControlLQR(self.CP)
    elif self.CP.lateralTuning.which() == 'torque':
      self.LaC = LatControlTorque(self.CP, self.CI)
    elif self.CP.lateralTuning.which() == 'torqueIndi':
      self.LaC = LatControlTorqueINDI(self.CP, self.CI)
    elif self.CP.lateralTuning.which() == 'torqueLqr':
      self.LaC = LatControlTorqueLQR(self.CP, self.CI)

    self.initialized = False
    self.state = State.disabled
    self.enabled = False
    self.enabled_last = False
    self.active = False
    self.lat_active = False
    self.can_rcv_error = False
    self.soft_disable_timer = 0
    self.v_cruise_kph = 255
    self.v_cruise_kph_last = 0
    self.v_cruise_last_changed = 0.
    self.stock_speed_adjust = not params.get_bool("ReverseSpeedAdjust")
    self.MADS_enabled = Params().get_bool("MADSEnabled")
    self.MADS_lead_braking_enabled = self.MADS_enabled and params.get_bool("MADSLeadBraking")
    self.accel_modes_enabled = params.get_bool("AccelModeButton")
    self.mismatch_counter = 0
    self.can_error_counter = 0
    self.last_blinker_frame = 0
    self.saturated_count = 0
    self.distance_traveled = 0
    self.last_functional_fan_frame = 0
    self.events_prev = []
    self.current_alert_types = [ET.PERMANENT]
    self.logged_comm_issue = False
    self.v_target = 0.0
    self.a_target = 0.0
    self.pitch = 0.0
    self.pitch_accel_deadzone = 0.01 # [radians] ≈ 1% grade
    self.k_mean = FirstOrderFilter(0., 20, DT_CTRL)
    
    self.slippery_roads_activated = False
    self.slippery_roads = False
    self.low_visibility = False
    self.low_visibility_activated = False
    self.weather_safety_enabled = params.get_bool("WeatherSafetyEnabled")
    self.weather_valid = False
    
    self.reset_metrics = params.get_bool("MetricResetSwitch")
    if self.reset_metrics:
      params.put("TripDistance", "0.0")
      params.put("NumberOfDisengagements", "0")
      params.put("NumberOfInterventions", "0")
      params.put("NumberOfInteractions", "0")
      params.put("NumberOfDistractions", "0")
      params.put("CarSecondsRunning", "0.0")
      params.put("EngagedDistance", "0.0")
      params.put("OpenPilotSecondsEngaged", "0.0")
    
    self.distance_traveled_total = float(params.get("TripDistance", encoding="utf8"))
    self.car_running_timer_total = float(params.get("CarSecondsRunning", encoding="utf8"))
    self.car_running_timer_session = 0.0
    self.openpilot_long_control_timer_total = float(params.get("OpenPilotSecondsEngaged", encoding="utf8"))
    self.openpilot_long_control_timer_session = 0.0
    self.disengagement_timer = 0.0
    self.interaction_timer = 0.0 # [s] time since any interaction
    self.intervention_timer = 0.0 # [s] time since screen steering/gas/brake interaction
    self.distraction_timer = 0.0 # [s] time since driver distracted
    self.disengagement_count_total = int(params.get("NumberOfDisengagements", encoding="utf8"))
    self.disengagement_count_session = 0
    self.interaction_count_total = int(params.get("NumberOfInteractions", encoding="utf8"))
    self.interaction_count_session = 0
    self.intervention_count_total = int(params.get("NumberOfInterventions", encoding="utf8"))
    self.intervention_count_session = 0
    self.distraction_count_total = int(params.get("NumberOfDistractions", encoding="utf8"))
    self.distraction_count_session = 0
    self.distance_last = 0.0
    self.engaged_dist = 0.0
    self.engaged_dist_session = 0.0
    self.engaged_dist_total = float(params.get("EngagedDistance", encoding="utf8"))
    self.interaction_dist = 0.0
    self.intervention_dist = 0.0
    self.distraction_dist = 0.0
    self.interaction_last_t = sec_since_boot()
    self.intervention_last_t = sec_since_boot()
    self.distraction_last_t = sec_since_boot()
    self.params_check_last_t = 0.0
    self.params_check_freq = 0.3
    self._params = params
    self.params_write_freq = 30.0
    self.params_write_last_t = sec_since_boot()
    self.op_params_override_lateral = self._params.get_bool('OPParamsLateralOverride')
    self.op_params_override_long = self._params.get_bool('OPParamsLongitudinalOverride')

    # TODO: no longer necessary, aside from process replay
    self.sm['liveParameters'].valid = True

    self.startup_event = get_startup_event(car_recognized, controller_available, self.CP.fuzzyFingerprint,
                                           len(self.CP.carFw) > 0)

    if not sounds_available:
      self.events.add(EventName.soundsUnavailable, static=True)
    if community_feature_disallowed and car_recognized and not self.CP.dashcamOnly:
      self.events.add(EventName.communityFeatureDisallowed, static=True)
    if not car_recognized:
      self.events.add(EventName.carUnrecognized, static=True)
    elif self.read_only:
      self.events.add(EventName.dashcamMode, static=True)
    elif self.joystick_mode:
      self.events.add(EventName.joystickDebug, static=True)
      self.startup_event = None

    # controlsd is driven by can recv, expected at 100Hz
    self.rk = Ratekeeper(100, print_delay_threshold=None)
    self.prof = Profiler(False)  # off by default

  def update_events(self, CS):
    """Compute carEvents from carState"""

    self.events.clear()
    self.events.add_from_msg(CS.events)
    self.events.add_from_msg(self.sm['driverMonitoringState'].events)
    self.events.add_from_msg(self.sm['longitudinalPlan'].eventsDEPRECATED)

    # Handle startup event
    if self.startup_event is not None:
      self.events.add(self.startup_event)
      self.startup_event = None

    # Don't add any more events if not initialized
    if not self.initialized:
      self.events.add(EventName.controlsInitializing)
      return
    
    # Alert when network drops, but only if map braking or speed limit control is enabled
    t = sec_since_boot()
    
    if t - self.params_check_last_t > self.params_check_freq:
      if self.op_params_override_lateral:
        self.LaC.update_op_params()
      if self.op_params_override_long:
        self.LoC.update_op_params()
      screen_tapped = self._params.get_bool("ScreenTapped")
      if screen_tapped:
        self.CI.screen_tapped = True
        put_nonblocking("ScreenTapped", "0")
      self.distance_last = CS.vEgo * (t - self.params_check_last_t)
      self.distance_traveled_total += self.distance_last
      if CS.gearShifter in ['drive', 'low', 'reverse']:
        self.car_running_timer_session += self.params_check_freq
        self.car_running_timer_total += self.params_check_freq
      if not self.enabled and self.enabled_last and CS.vEgo > 0.5:
        self.disengagement_count_session += 1
        self.disengagement_count_total += 1
        self.disengagement_last_t = t
      elif self.enabled and self.enabled_last:
        self.openpilot_long_control_timer_session += self.params_check_freq
        self.openpilot_long_control_timer_total += self.params_check_freq
        self.disengagement_timer += self.params_check_freq
        self.engaged_dist += self.distance_last
        self.engaged_dist_session += self.distance_last
        self.engaged_dist_total += self.distance_last
        self.interaction_dist += self.distance_last
        self.intervention_dist += self.distance_last
      if not self.enabled:
        self.interaction_last_t = t
        self.intervention_last_t = t
        self.disengagement_timer = 0.0
        self.engaged_dist = 0.0
      if CS.gearShifter not in ['drive','low']:
        self.interaction_last_t = t
        self.intervention_last_t = t
        self.distraction_last_t = t
      else:
        car_interaction = CS.brakePressed or CS.gas > 1e-5 or CS.steeringPressed
        if screen_tapped or car_interaction or self.CI.driver_interacted:
          if self.interaction_timer > 2.0:
            self.interaction_count_session += 1
            self.interaction_count_total += 1
          self.interaction_last_t = t
          self.interaction_dist = 0.0
          self.CI.driver_interacted = False
        if car_interaction:
          if self.intervention_timer > 2.0:
            self.intervention_count_session += 1
            self.intervention_count_total += 1
          self.intervention_last_t = t
          self.intervention_dist = 0.0
        if not car_interaction and self.sm['driverMonitoringState'].isDistracted or CS.vEgo < 0.1:
          if CS.vEgo > 0.1 and self.distraction_timer > 2.0:
            self.distraction_count_session += 1
            self.distraction_count_total += 1
          self.distraction_last_t = t
          self.distraction_dist = 0.0
        else:
          self.distraction_dist += self.distance_last
      self.interaction_timer = t - self.interaction_last_t
      self.intervention_timer = t - self.intervention_last_t
      self.distraction_timer = t - self.distraction_last_t
      self.MADS_lead_braking_enabled = self.MADS_enabled and self._params.get_bool("MADSLeadBraking")
      self.enabled_last = self.enabled
      self.params_check_last_t = t
      if t - self.params_write_last_t > self.params_write_freq:
        put_nonblocking("NumberOfDisengagements", str(self.disengagement_count_total))
        put_nonblocking("NumberOfInteractions", str(self.interaction_count_total))
        put_nonblocking("NumberOfInterventions", str(self.intervention_count_total))
        put_nonblocking("NumberOfDistractions", str(self.distraction_count_total))
        put_nonblocking("CarSecondsRunning", str(self.car_running_timer_total))
        put_nonblocking("OpenPilotSecondsEngaged", str(self.openpilot_long_control_timer_total))
        put_nonblocking("TripDistance", str(self.distance_traveled_total))
        put_nonblocking("EngagedDistance", str(self.engaged_dist_total))
        if self.reset_metrics:
          self.reset_metrics = False
          put_nonblocking("MetricResetSwitch", "0")
        self.params_write_last_t = t
    
    network_strength = self.sm['deviceState'].networkStrength
    if network_strength != self.network_strength_last:
      if network_strength == log.DeviceState.NetworkStrength.unknown:
        self.network_last_change_t = t
      elif self.network_strength_last == log.DeviceState.NetworkStrength.unknown:
        self.network_last_change_t = t
        if t - self.network_last_change_t > 60 and t - self.network_last_change_t < 61:
          self.events.add(EventName.signalRestored)
    self.network_strength_last = network_strength
    
    if network_strength == log.DeviceState.NetworkStrength.unknown \
      and t - self.network_last_change_t > 60 and t - self.network_last_change_t < 61 \
      and (self.sm['longitudinalPlan'].speedLimitControlState != SpeedLimitControlState.inactive \
        or self.sm['longitudinalPlan'].turnSpeedControlState != SpeedLimitControlState.inactive \
          ):
      self.events.add(EventName.signalLost)
    
    if self.slippery_roads_activated:
      self.slippery_roads_activated = False
      self.events.add(EventName.slipperyRoadsActivated)
    if self.low_visibility_activated:
      self.low_visibility_activated = False
      self.events.add(EventName.lowVisibilityActivated)

    # Create events for battery, temperature, disk space, and memory
    if EON and self.sm['deviceState'].batteryPercent < 1 and self.sm['deviceState'].chargingError:
      # at zero percent battery, while discharging, OP should not allowed
      self.events.add(EventName.lowBattery)
    if self.sm['deviceState'].thermalStatus >= ThermalStatus.red:
      self.events.add(EventName.overheat)
    if self.sm['deviceState'].freeSpacePercent < 7 and not SIMULATION:
      # under 7% of space free no enable allowed
      self.events.add(EventName.outOfSpace)
    # TODO: make tici threshold the same
    if self.sm['deviceState'].memoryUsagePercent > (90 if TICI else 65) and not SIMULATION:
      self.events.add(EventName.lowMemory)
    cpus = list(self.sm['deviceState'].cpuUsagePercent)[:(-1 if EON else None)]
    if max(cpus, default=0) > 95 and not SIMULATION:
      self.events.add(EventName.highCpuUsage)

    # Alert if fan isn't spinning for 5 seconds
    if self.sm['pandaState'].pandaType in [PandaType.uno, PandaType.dos]:
      if self.sm['pandaState'].fanSpeedRpm == 0 and self.sm['deviceState'].fanSpeedPercentDesired > 50:
        if (self.sm.frame - self.last_functional_fan_frame) * DT_CTRL > 5.0:
          self.events.add(EventName.fanMalfunction)
      else:
        self.last_functional_fan_frame = self.sm.frame

    # Handle calibration status
    cal_status = self.sm['liveCalibration'].calStatus
    if cal_status != Calibration.CALIBRATED:
      if cal_status == Calibration.UNCALIBRATED:
        self.events.add(EventName.calibrationIncomplete)
      else:
        self.events.add(EventName.calibrationInvalid)

    # Handle lane change
    if self.sm['lateralPlan'].laneChangeState == LaneChangeState.preLaneChange:
      direction = self.sm['lateralPlan'].laneChangeDirection
      if (CS.leftBlindspot and direction == LaneChangeDirection.left) or \
         (CS.rightBlindspot and direction == LaneChangeDirection.right):
        self.events.add(EventName.laneChangeBlocked)
      else:
        if direction == LaneChangeDirection.left:
          self.events.add(EventName.preLaneChangeLeft)
        else:
          self.events.add(EventName.preLaneChangeRight)
    elif self.sm['lateralPlan'].laneChangeState in [LaneChangeState.laneChangeStarting,
                                                 LaneChangeState.laneChangeFinishing]:
      self.events.add(EventName.laneChange)

    if self.can_rcv_error or not CS.canValid:
      self.events.add(EventName.canError)

    safety_mismatch = self.sm['pandaState'].safetyModel != self.CP.safetyModel or self.sm['pandaState'].safetyParam != self.CP.safetyParam
    if safety_mismatch or self.mismatch_counter >= 200:
      self.events.add(EventName.controlsMismatch)

    if not self.sm['liveParameters'].valid:
      self.events.add(EventName.vehicleModelInvalid)

    if len(self.sm['radarState'].radarErrors):
      self.events.add(EventName.radarFault)
    elif not self.sm.valid["pandaState"]:
      self.events.add(EventName.usbError)
    elif not self.sm.all_alive_and_valid():
      self.events.add(EventName.commIssue)
      if not self.logged_comm_issue:
        invalid = [s for s, valid in self.sm.valid.items() if not valid]
        not_alive = [s for s, alive in self.sm.alive.items() if not alive]
        cloudlog.event("commIssue", invalid=invalid, not_alive=not_alive)
        self.logged_comm_issue = True
    else:
      self.logged_comm_issue = False

    if not self.sm['lateralPlan'].mpcSolutionValid:
      self.events.add(EventName.plannerError)
    if not self.sm['liveLocationKalman'].sensorsOK and not NOSENSOR:
      if self.sm.frame > 5 / DT_CTRL:  # Give locationd some time to receive all the inputs
        self.events.add(EventName.sensorDataInvalid)
    if not self.sm['liveLocationKalman'].posenetOK:
      self.events.add(EventName.posenetInvalid)
    if not self.sm['liveLocationKalman'].deviceStable:
      self.events.add(EventName.deviceFalling)
    if log.PandaState.FaultType.relayMalfunction in self.sm['pandaState'].faults:
      self.events.add(EventName.relayMalfunction)
    if self.sm['longitudinalPlan'].fcw or (self.enabled and self.sm['modelV2'].meta.hardBrakePredicted):
      self.events.add(EventName.fcw)

    if TICI:
      logs = messaging.drain_sock(self.log_sock, wait_for_one=False)
      messages = []
      for m in logs:
        try:
          messages.append(m.androidLog.message)
        except UnicodeDecodeError:
          pass

      for err in ["ERROR_CRC", "ERROR_ECC", "ERROR_STREAM_UNDERFLOW", "APPLY FAILED"]:
        for m in messages:
          if err not in m:
            continue

          csid = m.split("CSID:")[-1].split(" ")[0]
          evt = {"0": EventName.roadCameraError, "1": EventName.wideRoadCameraError,
                 "2": EventName.driverCameraError}.get(csid, None)
          if evt is not None:
            self.events.add(evt)

    # TODO: fix simulator
    if not SIMULATION:
      if not NOSENSOR:
        self.gpsWasOK = self.gpsWasOK or self.sm['liveLocationKalman'].gpsOK
        if self.gpsWasOK and not self.sm['liveLocationKalman'].gpsOK and (self.distance_traveled > 1000):
          # Not show in first 1 km to allow for driving out of garage. This event shows after 5 minutes
          self.events.add(EventName.noGps)
      if not self.sm.all_alive(self.camera_packets):
        self.events.add(EventName.cameraMalfunction)
      if self.sm['modelV2'].frameDropPerc > 30:
        self.events.add(EventName.modeldLagging)
      if self.sm['liveLocationKalman'].excessiveResets:
        self.events.add(EventName.localizerMalfunction)

      # Check if all manager processes are running
      not_running = set(p.name for p in self.sm['managerState'].processes if not p.running)
      if self.sm.rcv_frame['managerState'] and (not_running - IGNORE_PROCESSES):
        self.events.add(EventName.processNotRunning)

    # Only allow engagement with brake pressed when stopped behind another stopped car
    speeds = self.sm['longitudinalPlan'].speeds
    if len(speeds) > 1:
      v_future = speeds[-1]
    else:
      v_future = 100.0
    if CS.brakePressed and v_future >= STARTING_TARGET_SPEED \
      and self.CP.openpilotLongitudinalControl and CS.vEgo < 0.3:
      self.events.add(EventName.noTarget)

  def data_sample(self):
    """Receive data from sockets and update carState"""

    # Update carState from CAN
    can_strs = messaging.drain_sock_raw(self.can_sock, wait_for_one=True)
    CS = self.CI.update(self.CC, can_strs)

    self.sm.update(0)

    all_valid = CS.canValid and self.sm.all_alive_and_valid()
    if not self.initialized and (all_valid or self.sm.frame * DT_CTRL > 3.5 or SIMULATION):
      self.CI.init(self.CP, self.can_sock, self.pm.sock['sendcan'])
      self.initialized = True
      Params().put_bool("ControlsReady", True)

    # Check for CAN timeout
    if not can_strs:
      self.can_error_counter += 1
      self.can_rcv_error = True
    else:
      self.can_rcv_error = False

    # When the panda and controlsd do not agree on controls_allowed
    # we want to disengage openpilot. However the status from the panda goes through
    # another socket other than the CAN messages and one can arrive earlier than the other.
    # Therefore we allow a mismatch for two samples, then we trigger the disengagement.
    if not self.enabled:
      self.mismatch_counter = 0

    if not self.sm['pandaState'].controlsAllowed and self.enabled:
      self.mismatch_counter += 1

    self.distance_traveled += CS.vEgo * DT_CTRL

    return CS

  def state_transition(self, CS):
    """Compute conditional state transitions and execute actions on state transitions"""

    self.v_cruise_kph_last = self.v_cruise_kph
    
    cur_time = sec_since_boot()

    # if stock cruise is completely disabled, then we can use our own set speed logic
    if not self.CP.pcmCruise:
      for b in CS.buttonEvents:
        if b.pressed:
          if b.type == car.CarState.ButtonEvent.Type.accelCruise:
            self.accel_pressed = True
            self.accel_pressed_last = cur_time
          elif b.type == car.CarState.ButtonEvent.Type.decelCruise:
            self.decel_pressed = True
            self.decel_pressed_last = cur_time
        else:
          if b.type == car.CarState.ButtonEvent.Type.accelCruise:
            self.accel_pressed = False
          elif b.type == car.CarState.ButtonEvent.Type.decelCruise:
            self.decel_pressed = False
            
      v_cruise = self.v_cruise_kph if self.is_metric else int(round((float(self.v_cruise_kph) * 0.6233 + 0.0995)))
      vEgo = getattr(CS, "vEgo", None)
      vEgo = int(round((float(vEgo) * 3.6 if self.is_metric else int(round((float(vEgo) * 3.6 * 0.6233 + 0.0995)))))) if vEgo else v_cruise
      
      if self.weather_safety_enabled and self.sm.updated['liveWeatherData']:
        if self.sm['liveWeatherData'].valid:
          precip_1h = self.sm['liveWeatherData'].rain1Hour * 4 + self.sm['liveWeatherData'].snow1Hour
          precip_3h = self.sm['liveWeatherData'].rain3Hour * 4 + self.sm['liveWeatherData'].snow3Hour
          precip = max(precip_1h * 1.5, precip_3h)
          slippery_roads = self.sm['liveWeatherData'].temperature < -1.0 \
            and precip > 15
          low_visibility = self.sm['liveWeatherData'].visibility <= 1500 \
            or precip > 10
          if slippery_roads and (not self.weather_valid or not self.slippery_roads):
            self.CI.CS.slippery_roads_active = True
            self.slippery_roads_activated = True
            self.CI.CS.slippery_roads_activated_t = cur_time
            cloudlog.info(f"Weather safety: Activating slippery road mode for {precip}mm @ {self.sm['liveWeatherData'].temperature}C")
          elif low_visibility and (not self.weather_valid or not self.low_visibility):
            self.CI.CS.low_visibility_active = True
            self.CI.CS.low_visibility_activated_t = cur_time
            self.low_visibility_activated = True
            cloudlog.info(f"Weather safety: Activating low visibility mode. Visibility {self.sm['liveWeatherData'].visibility}m, precipitation {precip}mm")
          
          self.slippery_roads = slippery_roads
          self.low_visibility = low_visibility
        self.weather_valid = self.sm['liveWeatherData'].valid
      
      if not self.slippery_roads and self.CI.CS.slippery_roads_active:
        self.CI.CS.slippery_roads_active = False
        if not self.accel_modes_enabled:
          self.CI.CS.accel_mode = 1
          put_nonblocking("AccelMode", str(int(self.CI.CS.accel_mode)))
      if not self.low_visibility and self.CI.CS.low_visibility_active:
        self.CI.CS.low_visibility_active = False
      if self.sm.updated['gpsLocationExternal']:
        self.CI.CS.altitude = self.sm['gpsLocationExternal'].altitude
      if self.sm.updated['lateralPlan'] and len(self.sm['lateralPlan'].curvatures) > 0:
        k_mean = mean(self.sm['lateralPlan'].curvatures)
        if abs(k_mean) > abs(self.k_mean.x):
          self.k_mean.x = k_mean
        else:
          self.k_mean.update(k_mean)
        self.CI.CC.params.future_curvature = self.k_mean.x
      
      self.CI.CS.speed_limit_active = (self.sm['longitudinalPlan'].speedLimitControlState == log.LongitudinalPlan.SpeedLimitControlState.active)
      if self.CI.CS.speed_limit_active:
        self.CI.CS.speed_limit = (self.sm['longitudinalPlan'].speedLimit + self.sm['longitudinalPlan'].speedLimitOffset) * 3.6 # convert to kph
      
      self.v_cruise_kph = update_v_cruise(v_cruise, CS.buttonEvents, self.enabled and CS.cruiseState.enabled, cur_time, self.accel_pressed,self.decel_pressed, self.accel_pressed_last, self.decel_pressed_last, self.fastMode, self.stock_speed_adjust, vEgo, CS.gas > 1e-5)
    
      self.v_cruise_kph = self.v_cruise_kph if self.is_metric else int(round((float(round(self.v_cruise_kph))-0.0995)/0.6233))
      
      if self.v_cruise_kph != self.v_cruise_kph_last:
        self.v_cruise_last_changed = cur_time

      if(self.accel_pressed or self.decel_pressed):
        if self.v_cruise_kph_last != self.v_cruise_kph:
          self.accel_pressed_last = cur_time
          self.decel_pressed_last = cur_time
          self.fastMode = True
      else:
        self.fastMode = False  
    elif self.CP.pcmCruise and CS.cruiseState.enabled:
      self.v_cruise_kph = CS.cruiseState.speed * CV.MS_TO_KPH
    
    

    if self.events.any(ET.RESET_V_CRUISE):
      self.v_cruise_kph = 0
      
    self.CI.CS.v_cruise_kph = self.v_cruise_kph

    # decrease the soft disable timer at every step, as it's reset on
    # entrance in SOFT_DISABLING state
    self.soft_disable_timer = max(0, self.soft_disable_timer - 1)

    self.current_alert_types = [ET.PERMANENT]

    # ENABLED, PRE ENABLING, SOFT DISABLING
    if self.state != State.disabled:
      # user and immediate disable always have priority in a non-disabled state
      if self.events.any(ET.USER_DISABLE):
        self.state = State.disabled
        self.current_alert_types.append(ET.USER_DISABLE)

      elif self.events.any(ET.IMMEDIATE_DISABLE):
        self.state = State.disabled
        self.current_alert_types.append(ET.IMMEDIATE_DISABLE)

      else:
        # ENABLED
        if self.state == State.enabled:
          if self.events.any(ET.SOFT_DISABLE):
            self.state = State.softDisabling
            self.soft_disable_timer = 300   # 3s
            self.current_alert_types.append(ET.SOFT_DISABLE)

        # SOFT DISABLING
        elif self.state == State.softDisabling:
          if not self.events.any(ET.SOFT_DISABLE):
            # no more soft disabling condition, so go back to ENABLED
            self.state = State.enabled

          elif self.soft_disable_timer > 0:
            self.current_alert_types.append(ET.SOFT_DISABLE)

          elif self.soft_disable_timer <= 0:
            self.state = State.disabled

        # PRE ENABLING
        elif self.state == State.preEnabled:
          if not self.events.any(ET.PRE_ENABLE):
            self.state = State.enabled
          else:
            self.current_alert_types.append(ET.PRE_ENABLE)

    # DISABLED
    elif self.state == State.disabled:
      if self.events.any(ET.ENABLE):
        if self.events.any(ET.NO_ENTRY):
          self.current_alert_types.append(ET.NO_ENTRY)

        else:
          if self.events.any(ET.PRE_ENABLE):
            self.state = State.preEnabled
          else:
            self.state = State.enabled
          self.current_alert_types.append(ET.ENABLE)
          self.v_cruise_kph = initialize_v_cruise(CS.vEgo, CS.buttonEvents, self.v_cruise_kph_last)
          

    # Check if actuators are enabled
    self.active = self.state == State.enabled or self.state == State.softDisabling
    if self.active:
      self.current_alert_types.append(ET.WARNING)
      
    self.lat_active = self.CI.CS.lkaEnabled and (self.active or ((self.CI.CS.cruiseMain and self.MADS_enabled) and self.sm['liveCalibration'].calStatus == Calibration.CALIBRATED))

    # Check if openpilot is engaged
    self.enabled = self.active or self.state == State.preEnabled
    
    if not self.openpilot_enabled_toggle:
      self.current_alert_types = []

  def state_control(self, CS):
    """Given the state, this function returns an actuators packet"""

    # Update VehicleModel
    params = self.sm['liveParameters']
    x = max(params.stiffnessFactor, 0.1)
    sr = max(params.steerRatio, 0.1)
    self.VM.update_params(x, sr)

    lat_plan = self.sm['lateralPlan']
    long_plan = self.sm['longitudinalPlan']
    
    if self.sm.updated['liveParameters'] and len(self.sm['modelV2'].orientation.y) == TRAJECTORY_SIZE:
      future_pitch_diff = clip(interp(self.CI.CS.pitch_future_time, T_IDXS, self.sm['modelV2'].orientation.y), -MAX_ABS_PRED_PITCH_DELTA, MAX_ABS_PRED_PITCH_DELTA)
      self.CI.CS.pitch_raw = self.sm['liveParameters'].pitch + future_pitch_diff
    
    self.CI.CS.coasting_long_plan = long_plan.longitudinalPlanSource
    self.CI.CS.coasting_lead_d = long_plan.leadDist
    self.CI.CS.coasting_lead_v = long_plan.leadV
    self.CI.CS.tr = long_plan.desiredFollowDistance

    actuators = car.CarControl.Actuators.new_message()
    actuators.longControlState = self.LoC.long_control_state

    if CS.leftBlinker or CS.rightBlinker:
      self.last_blinker_frame = self.sm.frame

    # State specific actions

    if not self.active:
      if not self.lat_active:
        self.LaC.reset()
      if not self.MADS_lead_braking_enabled or not self.CI.CS.cruiseMain:
        self.LoC.reset(v_pid=CS.vEgo)
    else:
      if not self.CI.CS.lkaEnabled:
        self.LaC.reset()

    if not self.joystick_mode:
      # accel PID loop
      pid_accel_limits = self.CI.get_pid_accel_limits(self.CP, CS.vEgo, self.v_cruise_kph * CV.KPH_TO_MS, self.CI)
      t_since_plan = (self.sm.frame - self.sm.rcv_frame['longitudinalPlan']) * DT_CTRL
      actuators.accel = self.LoC.update(self.active, CS, self.CP, long_plan, pid_accel_limits, t_since_plan, MADS_lead_braking_enabled=self.MADS_lead_braking_enabled)
      
      # compute pitch-compensated accel
      if self.sm.updated['liveParameters']:
        self.pitch = apply_deadzone(self.sm['liveParameters'].pitchFutureLong, self.pitch_accel_deadzone)
      actuators.accelPitchCompensated = actuators.accel + ACCELERATION_DUE_TO_GRAVITY * math.sin(self.pitch)

      # Steering PID loop and lateral MPC
      t_since_plan = (self.sm.frame - self.sm.rcv_frame['lateralPlan']) * DT_CTRL
      desired_curvature, desired_curvature_rate = get_lag_adjusted_curvature(self.CP, CS.vEgo,
                                                                             lat_plan.psis,
                                                                             lat_plan.curvatures,
                                                                             lat_plan.curvatureRates,
                                                                             t_since_plan)
      actuators.steer, actuators.steeringAngleDeg, lac_log = self.LaC.update(self.lat_active, 
                                                                             CS, self.CP, self.VM, params, 
                                                                             desired_curvature, desired_curvature_rate, self.sm['liveLocationKalman'],
                                                                             mean_curvature=self.k_mean.x)
    else:
      lac_log = log.ControlsState.LateralDebugState.new_message()
      if self.sm.rcv_frame['testJoystick'] > 0 and self.active:
        actuators.accel = 4.0*clip(self.sm['testJoystick'].axes[0], -1, 1)

        steer = clip(self.sm['testJoystick'].axes[1], -1, 1)
        # max angle is 45 for angle-based cars
        actuators.steer, actuators.steeringAngleDeg = steer, steer * 45.

        lac_log.active = True
        lac_log.steeringAngleDeg = CS.steeringAngleDeg
        lac_log.output = steer
        lac_log.saturated = abs(steer) >= 0.9

    # Check for difference between desired angle and angle for angle based control
    angle_control_saturated = self.CP.steerControlType == car.CarParams.SteerControlType.angle and \
      abs(actuators.steeringAngleDeg - CS.steeringAngleDeg) > STEER_ANGLE_SATURATION_THRESHOLD

    if angle_control_saturated and not CS.steeringPressed and self.lat_active:
      self.saturated_count += 1
    else:
      self.saturated_count = 0

    # Send a "steering required alert" if saturation count has reached the limit
    if (lac_log.saturated and not CS.steeringPressed) or \
       (self.saturated_count > STEER_ANGLE_SATURATION_TIMEOUT):

      if len(lat_plan.dPathPoints):
        # Check if we deviated from the path
        left_deviation = actuators.steer > 0 and lat_plan.dPathPoints[0] < -0.1
        right_deviation = actuators.steer < 0 and lat_plan.dPathPoints[0] > 0.1

        if left_deviation or right_deviation and CS.lkaEnabled:
          self.events.add(EventName.steerSaturated)

    # Ensure no NaNs/Infs
    for p in ACTUATOR_FIELDS:
      attr = getattr(actuators, p)
      if not isinstance(attr, Number):
        continue

      if not math.isfinite(attr):
        cloudlog.error(f"actuators.{p} not finite {actuators.to_dict()}")
        setattr(actuators, p, 0.0)

    return actuators, lac_log

  def publish_logs(self, CS, start_time, actuators, lac_log):
    """Send actuators and hud commands to the car, send controlsstate and MPC logging"""

    CC = car.CarControl.new_message()
    CC.enabled = self.enabled
    CC.actuators = actuators
    
    if len(self.sm['liveLocationKalman'].orientationNED.value) > 2:
      CC.roll = self.sm['liveLocationKalman'].orientationNED.value[0]
      CC.pitch = self.sm['liveLocationKalman'].orientationNED.value[1]

    CC.cruiseControl.override = True
    CC.cruiseControl.cancel = not self.CP.pcmCruise or (not self.enabled and CS.cruiseState.enabled)
    if self.joystick_mode and self.sm.rcv_frame['testJoystick'] > 0 and self.sm['testJoystick'].buttons[0]:
      CC.cruiseControl.cancel = True

    # TODO remove car specific stuff in controls
    # Some override values for Honda
    # brake discount removes a sharp nonlinearity
    brake_discount = (1.0 - clip(-actuators.accel * (3.0/4.0), 0.0, 1.0))
    speed_override = max(0.0, (self.LoC.v_pid + CS.cruiseState.speedOffset) * brake_discount)
    CC.cruiseControl.speedOverride = float(speed_override if self.CP.pcmCruise else 0.0)
    CC.cruiseControl.accelOverride = float(self.CI.calc_accel_override(CS.aEgo, self.a_target,
                                                                       CS.vEgo, self.v_target))
    
    CC.hudControl.setSpeed = float(self.v_cruise_kph) * CV.KPH_TO_MS
    CC.hudControl.speedVisible = self.enabled
    CC.hudControl.lanesVisible = self.enabled
    CC.hudControl.leadVisible = self.sm['longitudinalPlan'].hasLead

    right_lane_visible = self.sm['lateralPlan'].rProb > 0.5
    left_lane_visible = self.sm['lateralPlan'].lProb > 0.5
    CC.hudControl.rightLaneVisible = bool(right_lane_visible)
    CC.hudControl.leftLaneVisible = bool(left_lane_visible)

    recent_blinker = (self.sm.frame - self.last_blinker_frame) * DT_CTRL < 5.0  # 5s blinker cooldown
    ldw_allowed = self.is_ldw_enabled and CS.vEgo > LDW_MIN_SPEED and not recent_blinker \
                    and not self.active and self.sm['liveCalibration'].calStatus == Calibration.CALIBRATED

    meta = self.sm['modelV2'].meta
    if len(meta.desirePrediction) and ldw_allowed:
      l_lane_change_prob = meta.desirePrediction[Desire.laneChangeLeft - 1]
      r_lane_change_prob = meta.desirePrediction[Desire.laneChangeRight - 1]
      l_lane_close = left_lane_visible and (self.sm['modelV2'].laneLines[1].y[0] > -(1.08 + CAMERA_OFFSET))
      r_lane_close = right_lane_visible and (self.sm['modelV2'].laneLines[2].y[0] < (1.08 - CAMERA_OFFSET))

      CC.hudControl.leftLaneDepart = bool(l_lane_change_prob > LANE_DEPARTURE_THRESHOLD and l_lane_close)
      CC.hudControl.rightLaneDepart = bool(r_lane_change_prob > LANE_DEPARTURE_THRESHOLD and r_lane_close)

    if CC.hudControl.rightLaneDepart or CC.hudControl.leftLaneDepart:
      self.events.add(EventName.ldw)

    clear_event = ET.WARNING if ET.WARNING not in self.current_alert_types else None
    alerts = self.events.create_alerts(self.current_alert_types, [self.CP, self.sm, self.is_metric])
    self.AM.add_many(self.sm.frame, alerts, self.enabled)
    self.AM.process_alerts(self.sm.frame, clear_event)
    CC.hudControl.visualAlert = self.AM.visual_alert

    if not self.read_only and self.initialized:
      # send car controls over can
      can_sends = self.CI.apply(CC)
      self.pm.send('sendcan', can_list_to_can_capnp(can_sends, msgtype='sendcan', valid=CS.canValid))
    
    
    CC.onePedalAccelOutput = float(self.CI.CC.one_pedal_decel)
    CC.onePedalAccelInput = float(self.CI.CC.one_pedal_decel_in)
    CC.onePedalP = float(self.CI.CC.one_pedal_pid.p)
    CC.onePedalI = float(self.CI.CC.one_pedal_pid.i)
    CC.onePedalD = float(self.CI.CC.one_pedal_pid.d)
    CC.onePedalF = float(self.CI.CC.one_pedal_pid.f)

    force_decel = (self.sm['driverMonitoringState'].awarenessStatus < 0.) or \
                  (self.state == State.softDisabling)

    # Curvature & Steering angle
    params = self.sm['liveParameters']

    steer_angle_without_offset = math.radians(CS.steeringAngleDeg - params.angleOffsetDeg)
    curvature = -self.VM.calc_curvature(steer_angle_without_offset, CS.vEgo, params.roll)

    # controlsState
    dat = messaging.new_message('controlsState')
    dat.valid = CS.canValid
    controlsState = dat.controlsState
    controlsState.alertText1 = self.AM.alert_text_1
    controlsState.alertText2 = self.AM.alert_text_2
    controlsState.alertSize = self.AM.alert_size
    controlsState.alertStatus = self.AM.alert_status
    controlsState.alertBlinkingRate = self.AM.alert_rate
    controlsState.alertType = self.AM.alert_type
    controlsState.alertSound = self.AM.audible_alert
    controlsState.canMonoTimes = list(CS.canMonoTimes)
    controlsState.longitudinalPlanMonoTime = self.sm.logMonoTime['longitudinalPlan']
    controlsState.lateralPlanMonoTime = self.sm.logMonoTime['lateralPlan']
    controlsState.enabled = self.enabled
    controlsState.active = self.active
    controlsState.latActive = self.lat_active
    controlsState.madsEnabled = self.MADS_enabled and not self.active and self.CI.CS.cruiseMain
    controlsState.curvature = curvature
    controlsState.state = self.state
    controlsState.engageable = not self.events.any(ET.NO_ENTRY)
    controlsState.longControlState = self.LoC.long_control_state
    controlsState.vPid = float(self.LoC.v_pid)
    controlsState.vCruise = float(self.v_cruise_kph)
    controlsState.aTarget = float(self.LoC.a_target)
    controlsState.upAccelCmd = float(self.LoC.pid.p)
    controlsState.uiAccelCmd = float(self.LoC.pid.i)
    controlsState.udAccelCmd = float(self.LoC.pid.d)
    controlsState.ufAccelCmd = float(self.LoC.pid.f)
    controlsState.cumLagMs = -self.rk.remaining * 1000.
    controlsState.startMonoTime = int(start_time * 1e9)
    controlsState.forceDecel = bool(force_decel)
    controlsState.canErrorCounter = self.can_error_counter
    controlsState.interactionTimer = int(self.interaction_timer)
    controlsState.interventionTimer = int(self.intervention_timer)
    controlsState.distractionTimer = int(self.distraction_timer)
    
    controlsState.applyGas = int(self.CI.CC.apply_gas)
    controlsState.applyBrakeOut = int(-self.CI.CC.apply_brake_out)
    controlsState.applyBrakeIn = int(-self.CI.CC.apply_brake_in)
    controlsState.applySteer = int(self.CI.CC.apply_steer)
    controlsState.brakesAllowed = bool(self.CI.CC.brakes_allowed)
    controlsState.gasBrakeThresholdAccel = float(self.CI.CC.threshold_accel)
    
    controlsState.distanceTraveledSession = float(self.distance_traveled)
    controlsState.distanceTraveledTotal = float(self.distance_traveled_total)
    controlsState.carRunningTimerTotal = int(self.car_running_timer_total)
    controlsState.carRunningTimerSession = int(self.car_running_timer_session)
    controlsState.openpilotLongControlTimerTotal = int(self.openpilot_long_control_timer_total)
    controlsState.openpilotLongControlTimerSession = int(self.openpilot_long_control_timer_session)
    controlsState.disengagementTimer = int(self.disengagement_timer)
    controlsState.disengagementCountTotal = int(self.disengagement_count_total)
    controlsState.disengagementCountSession = int(self.disengagement_count_session)
    controlsState.interactionCountTotal = int(self.interaction_count_total)
    controlsState.interactionCountSession = int(self.interaction_count_session)
    controlsState.interventionCountTotal = int(self.intervention_count_total)
    controlsState.interventionCountSession = int(self.intervention_count_session)
    controlsState.distractionCountTotal = int(self.distraction_count_total)
    controlsState.distractionCountSession = int(self.distraction_count_session)
    controlsState.interactionDistance = float(self.interaction_dist)
    controlsState.interventionDistance = float(self.intervention_dist)
    controlsState.engagedDistance = float(self.engaged_dist)
    controlsState.engagedDistanceTotal = float(self.engaged_dist_total)
    controlsState.engagedDistanceSession = float(self.engaged_dist_session)
    controlsState.distractionDistance = int(self.distraction_dist)
    controlsState.percentEngagedTimeSession = float(self.openpilot_long_control_timer_session / max(self.car_running_timer_session, 1.0) * 100.0)
    controlsState.percentEngagedTimeTotal = float(self.openpilot_long_control_timer_total / max(self.car_running_timer_total, 1.0) * 100.0)
    controlsState.percentEngagedDistanceSession = float(self.engaged_dist_session / max(1.0, self.distance_traveled) * 100.0)
    controlsState.percentEngagedDistanceTotal = float(self.engaged_dist_total / max(1.0, self.distance_traveled_total) * 100.0)

    lat_tuning = self.CP.lateralTuning.which()
    if self.joystick_mode:
      controlsState.lateralControlState.debugState = lac_log
    elif self.CP.steerControlType == car.CarParams.SteerControlType.angle:
      controlsState.lateralControlState.angleState = lac_log
    elif lat_tuning == 'pid':
      controlsState.lateralControlState.pidState = lac_log
    elif lat_tuning == 'lqr':
      controlsState.lateralControlState.lqrState = lac_log
    elif lat_tuning == 'indi':
      controlsState.lateralControlState.indiState = lac_log
    elif lat_tuning == 'torque':
      controlsState.lateralControlState.torqueState = lac_log
    elif lat_tuning == 'torqueLqr':
      controlsState.lateralControlState.torqueLqrState = lac_log
    elif lat_tuning == 'torqueIndi':
      controlsState.lateralControlState.torqueIndiState = lac_log
    self.pm.send('controlsState', dat)

    # carState
    car_events = self.events.to_msg()
    cs_send = messaging.new_message('carState')
    cs_send.valid = CS.canValid
    cs_send.carState = CS
    cs_send.carState.events = car_events
    self.pm.send('carState', cs_send)

    # carEvents - logged every second or on change
    if (self.sm.frame % int(1. / DT_CTRL) == 0) or (self.events.names != self.events_prev):
      ce_send = messaging.new_message('carEvents', len(self.events))
      ce_send.carEvents = car_events
      self.pm.send('carEvents', ce_send)
    self.events_prev = self.events.names.copy()

    # carParams - logged every 50 seconds (> 1 per segment)
    if (self.sm.frame % int(50. / DT_CTRL) == 0):
      cp_send = messaging.new_message('carParams')
      cp_send.carParams = self.CP
      self.pm.send('carParams', cp_send)

    # carControl
    cc_send = messaging.new_message('carControl')
    cc_send.valid = CS.canValid
    cc_send.carControl = CC
    self.pm.send('carControl', cc_send)

    # copy CarControl to pass to CarInterface on the next iteration
    self.CC = CC

  def step(self):
    start_time = sec_since_boot()
    self.prof.checkpoint("Ratekeeper", ignore=True)

    # Sample data from sockets and get a carState
    CS = self.data_sample()
    self.prof.checkpoint("Sample")

    self.update_events(CS)

    if not self.read_only and self.initialized:
      # Update control state
      self.state_transition(CS)
      self.prof.checkpoint("State transition")

    # Compute actuators (runs PID loops and lateral MPC)
    actuators, lac_log = self.state_control(CS)

    self.prof.checkpoint("State Control")

    # Publish data
    self.publish_logs(CS, start_time, actuators, lac_log)
    self.prof.checkpoint("Sent")

  def controlsd_thread(self):
    while True:
      self.step()
      self.rk.monitor_time()
      self.prof.display()

def main(sm=None, pm=None, logcan=None):
  controls = Controls(sm, pm, logcan)
  controls.controlsd_thread()


if __name__ == "__main__":
  main()<|MERGE_RESOLUTION|>--- conflicted
+++ resolved
@@ -96,13 +96,9 @@
 
     self.sm = sm
     if self.sm is None:
-<<<<<<< HEAD
-      ignore = ['driverCameraState', 'managerState'] if SIMULATION else ['gpsLocationExternal']
-=======
       ignore = ['driverCameraState', 'managerState'] if SIMULATION else ['liveWeatherData']
       if self.gray_panda_support_enabled:
         ignore += ['gpsLocationExternal']
->>>>>>> b754ec29
       self.sm = messaging.SubMaster(['deviceState', 'pandaState', 'modelV2', 'liveCalibration',
                                      'driverMonitoringState', 'longitudinalPlan', 'lateralPlan', 'liveLocationKalman',
                                      'managerState', 'liveParameters', 'radarState', 'gpsLocationExternal', 'liveWeatherData'] + self.camera_packets + joystick_packet,
