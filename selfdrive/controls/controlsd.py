#!/usr/bin/env python3
import os
import math
from numbers import Number

from cereal import car, log
from common.numpy_fast import clip, interp, mean
from common.realtime import sec_since_boot, config_realtime_process, Priority, Ratekeeper, DT_CTRL
from common.profiler import Profiler
from common.params import Params, put_nonblocking
import cereal.messaging as messaging
from selfdrive.config import Conversions as CV
from selfdrive.swaglog import cloudlog
from selfdrive.boardd.boardd import can_list_to_can_capnp
from selfdrive.car.car_helpers import get_car, get_startup_event, get_one_can
from selfdrive.controls.lib.lane_planner import CAMERA_OFFSET
from selfdrive.controls.lib.drive_helpers import update_v_cruise, initialize_v_cruise, V_CRUISE_MIN
from selfdrive.controls.lib.drive_helpers import get_lag_adjusted_curvature
from selfdrive.controls.lib.drive_helpers import apply_deadzone
from selfdrive.controls.lib.longcontrol import LongControl, STARTING_TARGET_SPEED
from selfdrive.controls.lib.lane_planner import TRAJECTORY_SIZE
from selfdrive.controls.lib.latcontrol_pid import LatControlPID
from selfdrive.controls.lib.latcontrol_indi import LatControlINDI
from selfdrive.controls.lib.latcontrol_lqr import LatControlLQR
from selfdrive.controls.lib.latcontrol_angle import LatControlAngle
from selfdrive.controls.lib.latcontrol_torque import LatControlTorque
from selfdrive.controls.lib.events import Events, ET
from selfdrive.controls.lib.alertmanager import AlertManager
from selfdrive.controls.lib.vehicle_model import ACCELERATION_DUE_TO_GRAVITY
from selfdrive.controls.lib.vehicle_model import VehicleModel
from selfdrive.locationd.calibrationd import Calibration
from selfdrive.modeld.constants import T_IDXS
from selfdrive.hardware import HARDWARE, TICI, EON
from selfdrive.manager.process_config import managed_processes

LDW_MIN_SPEED = 31 * CV.MPH_TO_MS
LANE_DEPARTURE_THRESHOLD = 0.1
STEER_ANGLE_SATURATION_TIMEOUT = 1.0 / DT_CTRL
STEER_ANGLE_SATURATION_THRESHOLD = 2.5  # Degrees

MAX_ABS_PITCH = 0.314 # 20% grade = 18 degrees = pi/10 radians
MAX_ABS_PRED_PITCH_DELTA = MAX_ABS_PITCH * 0.5 * DT_CTRL # 10% grade per second

SIMULATION = "SIMULATION" in os.environ
NOSENSOR = "NOSENSOR" in os.environ
<<<<<<< HEAD
IGNORE_PROCESSES = {"rtshield", "uploader", "deleter", "loggerd", "logmessaged", "tombstoned",
                    "logcatd", "proclogd", "clocksd", "gpsd", "updated", "timezoned", "manage_athenad"} | \
=======
IGNORE_PROCESSES = {"rtshield", "uploader", "deleter", "loggerd", "logmessaged", "tombstoned", "gpsd",
                    "logcatd", "proclogd", "clocksd", "updated", "timezoned", "manage_athenad"} | \
>>>>>>> 98d30057
                    {k for k, v in managed_processes.items() if not v.enabled}

ACTUATOR_FIELDS = set(car.CarControl.Actuators.schema.fields.keys())

ThermalStatus = log.DeviceState.ThermalStatus
State = log.ControlsState.OpenpilotState
PandaType = log.PandaState.PandaType
Desire = log.LateralPlan.Desire
LaneChangeState = log.LateralPlan.LaneChangeState
LaneChangeDirection = log.LateralPlan.LaneChangeDirection
EventName = car.CarEvent.EventName

SpeedLimitControlState = log.LongitudinalPlan.SpeedLimitControlState

class Controls:
  def __init__(self, sm=None, pm=None, can_sock=None):
    config_realtime_process(4 if TICI else 3, Priority.CTRL_HIGH)

    self.accel_pressed = False
    self.decel_pressed = False
    self.accel_pressed_last = 0.
    self.decel_pressed_last = 0.
    self.fastMode = False
    self.lk_mode_last = False
    self.oplongcontrol_last = False
    self.network_strength_last = log.DeviceState.NetworkStrength.unknown
    self.network_last_change_t = -60
    
    self.gpsWasOK = False

    # Setup sockets
    self.pm = pm
    if self.pm is None:
      self.pm = messaging.PubMaster(['sendcan', 'controlsState', 'carState',
                                     'carControl', 'carEvents', 'carParams'])

    self.camera_packets = ["roadCameraState", "driverCameraState"]
    if TICI:
      self.camera_packets.append("wideRoadCameraState")

    params = Params()
    self.joystick_mode = params.get_bool("JoystickDebugMode")
    joystick_packet = ['testJoystick'] if self.joystick_mode else []

    self.sm = sm
    if self.sm is None:
      ignore = ['driverCameraState', 'managerState'] if SIMULATION else None
      self.sm = messaging.SubMaster(['deviceState', 'pandaState', 'modelV2', 'liveCalibration',
                                     'driverMonitoringState', 'longitudinalPlan', 'lateralPlan', 'liveLocationKalman',
                                     'managerState', 'liveParameters', 'radarState', 'gpsLocationExternal'] + self.camera_packets + joystick_packet,
                                     ignore_alive=ignore, ignore_avg_freq=['radarState', 'longitudinalPlan', 'gpsLocationExternal'])

    self.can_sock = can_sock
    if can_sock is None:
      can_timeout = None if os.environ.get('NO_CAN_TIMEOUT', False) else 100
      self.can_sock = messaging.sub_sock('can', timeout=can_timeout)

    if TICI:
      self.log_sock = messaging.sub_sock('androidLog')

    # wait for one pandaState and one CAN packet
    print("Waiting for CAN messages...")
    get_one_can(self.can_sock)
    
    self.CI, self.CP = get_car(self.can_sock, self.pm.sock['sendcan'])

    # read params
    self.is_metric = params.get_bool("IsMetric")
    self.is_ldw_enabled = params.get_bool("IsLdwEnabled")
    community_feature_toggle = True
    openpilot_enabled_toggle = params.get_bool("OpenpilotEnabledToggle")
    passive = params.get_bool("Passive") or not openpilot_enabled_toggle

    # detect sound card presence and ensure successful init
    sounds_available = HARDWARE.get_sound_card_online()

    car_recognized = self.CP.carName != 'mock'

    controller_available = self.CI.CC is not None and not passive and not self.CP.dashcamOnly
    community_feature = self.CP.communityFeature or \
                        self.CP.fingerprintSource == car.CarParams.FingerprintSource.can
    community_feature_disallowed = community_feature and (not community_feature_toggle)
    self.read_only = not car_recognized or not controller_available or \
                       self.CP.dashcamOnly or community_feature_disallowed
    if self.read_only:
      self.CP.safetyModel = car.CarParams.SafetyModel.noOutput

    # Write CarParams for radard
    cp_bytes = self.CP.to_bytes()
    params.put("CarParams", cp_bytes)
    put_nonblocking("CarParamsCache", cp_bytes)

    self.CC = car.CarControl.new_message()
    self.AM = AlertManager()
    self.events = Events()

    self.LoC = LongControl(self.CP)
    self.VM = VehicleModel(self.CP)

    if self.CP.steerControlType == car.CarParams.SteerControlType.angle:
      self.LaC = LatControlAngle(self.CP)
    elif self.CP.lateralTuning.which() == 'pid':
      self.LaC = LatControlPID(self.CP, self.CI)
    elif self.CP.lateralTuning.which() == 'indi':
      self.LaC = LatControlINDI(self.CP)
    elif self.CP.lateralTuning.which() == 'lqr':
      self.LaC = LatControlLQR(self.CP)
    elif self.CP.lateralTuning.which() == 'torque':
      self.LaC = LatControlTorque(self.CP, self.CI)

    self.initialized = False
    self.state = State.disabled
    self.enabled = False
    self.active = False
    self.can_rcv_error = False
    self.soft_disable_timer = 0
    self.v_cruise_kph = 255
    self.v_cruise_kph_last = 0
    self.v_cruise_last_changed = 0.
    self.stock_speed_adjust = not params.get_bool("ReverseSpeedAdjust")
    self.mismatch_counter = 0
    self.can_error_counter = 0
    self.last_blinker_frame = 0
    self.saturated_count = 0
    self.distance_traveled = 0
    self.last_functional_fan_frame = 0
    self.events_prev = []
    self.current_alert_types = [ET.PERMANENT]
    self.logged_comm_issue = False
    self.v_target = 0.0
    self.a_target = 0.0
    self.pitch = 0.0
    self.pitch_accel_deadzone = 0.01 # [radians] ≈ 1% grade
    
    self.interaction_timer = 0.0 # [s] time since any interaction
    self.intervention_timer = 0.0 # [s] time since screen steering/gas/brake interaction
    self.distraction_timer = 0.0 # [s] time since driver distracted
    self.interaction_last_t = sec_since_boot()
    self.intervention_last_t = sec_since_boot()
    self.distraction_last_t = sec_since_boot()
    self.params_check_last_t = 0.0
    self.params_check_freq = 1.0
    self._params = params

    # TODO: no longer necessary, aside from process replay
    self.sm['liveParameters'].valid = True

    self.startup_event = get_startup_event(car_recognized, controller_available, self.CP.fuzzyFingerprint,
                                           len(self.CP.carFw) > 0)

    if not sounds_available:
      self.events.add(EventName.soundsUnavailable, static=True)
    if community_feature_disallowed and car_recognized and not self.CP.dashcamOnly:
      self.events.add(EventName.communityFeatureDisallowed, static=True)
    if not car_recognized:
      self.events.add(EventName.carUnrecognized, static=True)
    elif self.read_only:
      self.events.add(EventName.dashcamMode, static=True)
    elif self.joystick_mode:
      self.events.add(EventName.joystickDebug, static=True)
      self.startup_event = None

    # controlsd is driven by can recv, expected at 100Hz
    self.rk = Ratekeeper(100, print_delay_threshold=None)
    self.prof = Profiler(False)  # off by default

  def update_events(self, CS):
    """Compute carEvents from carState"""

    self.events.clear()
    self.events.add_from_msg(CS.events)
    self.events.add_from_msg(self.sm['driverMonitoringState'].events)
    self.events.add_from_msg(self.sm['longitudinalPlan'].eventsDEPRECATED)

    # Handle startup event
    if self.startup_event is not None:
      self.events.add(self.startup_event)
      self.startup_event = None

    # Don't add any more events if not initialized
    if not self.initialized:
      self.events.add(EventName.controlsInitializing)
      return
    
    # Alert when network drops, but only if map braking or speed limit control is enabled
    t = sec_since_boot()
    
    if t - self.params_check_last_t > self.params_check_freq:
      self.params_check_last_t = t
      screen_tapped = self._params.get_bool("ScreenTapped")
      if screen_tapped:
        put_nonblocking("ScreenTapped", "0")
      car_interaction = CS.brakePressed or CS.gasPressed or CS.steeringPressed
      if screen_tapped or car_interaction or self.CI.driver_interacted:
        self.interaction_last_t = t
        self.CI.driver_interacted = False
      if car_interaction:
        self.intervention_last_t = t
      if not car_interaction and self.sm['driverMonitoringState'].isDistracted and CS.vEgo > 1.0:
        self.distraction_last_t = t
      self.interaction_timer = t - self.interaction_last_t
      self.intervention_timer = t - self.intervention_last_t
      self.distraction_timer = t - self.distraction_last_t
    
    network_strength = self.sm['deviceState'].networkStrength
    if network_strength != self.network_strength_last:
      if network_strength == log.DeviceState.NetworkStrength.unknown:
        self.network_last_change_t = t
      elif self.network_strength_last == log.DeviceState.NetworkStrength.unknown:
        self.network_last_change_t = t
        if t - self.network_last_change_t > 60 and t - self.network_last_change_t < 61:
          self.events.add(EventName.signalRestored)
    self.network_strength_last = network_strength
    
    if network_strength == log.DeviceState.NetworkStrength.unknown \
      and t - self.network_last_change_t > 60 and t - self.network_last_change_t < 61 \
      and (self.sm['longitudinalPlan'].speedLimitControlState != SpeedLimitControlState.inactive \
        or self.sm['longitudinalPlan'].turnSpeedControlState != SpeedLimitControlState.inactive \
          ):
      self.events.add(EventName.signalLost)
    

    # Create events for battery, temperature, disk space, and memory
    if EON and self.sm['deviceState'].batteryPercent < 1 and self.sm['deviceState'].chargingError:
      # at zero percent battery, while discharging, OP should not allowed
      self.events.add(EventName.lowBattery)
    if self.sm['deviceState'].thermalStatus >= ThermalStatus.red:
      self.events.add(EventName.overheat)
    if self.sm['deviceState'].freeSpacePercent < 7 and not SIMULATION:
      # under 7% of space free no enable allowed
      self.events.add(EventName.outOfSpace)
    # TODO: make tici threshold the same
    if self.sm['deviceState'].memoryUsagePercent > (90 if TICI else 65) and not SIMULATION:
      self.events.add(EventName.lowMemory)
    cpus = list(self.sm['deviceState'].cpuUsagePercent)[:(-1 if EON else None)]
    if max(cpus, default=0) > 95 and not SIMULATION:
      self.events.add(EventName.highCpuUsage)

    # Alert if fan isn't spinning for 5 seconds
    if self.sm['pandaState'].pandaType in [PandaType.uno, PandaType.dos]:
      if self.sm['pandaState'].fanSpeedRpm == 0 and self.sm['deviceState'].fanSpeedPercentDesired > 50:
        if (self.sm.frame - self.last_functional_fan_frame) * DT_CTRL > 5.0:
          self.events.add(EventName.fanMalfunction)
      else:
        self.last_functional_fan_frame = self.sm.frame

    # Handle calibration status
    cal_status = self.sm['liveCalibration'].calStatus
    if cal_status != Calibration.CALIBRATED:
      if cal_status == Calibration.UNCALIBRATED:
        self.events.add(EventName.calibrationIncomplete)
      else:
        self.events.add(EventName.calibrationInvalid)

    # Handle lane change
    if self.sm['lateralPlan'].laneChangeState == LaneChangeState.preLaneChange:
      direction = self.sm['lateralPlan'].laneChangeDirection
      if (CS.leftBlindspot and direction == LaneChangeDirection.left) or \
         (CS.rightBlindspot and direction == LaneChangeDirection.right):
        self.events.add(EventName.laneChangeBlocked)
      else:
        if direction == LaneChangeDirection.left:
          self.events.add(EventName.preLaneChangeLeft)
        else:
          self.events.add(EventName.preLaneChangeRight)
    elif self.sm['lateralPlan'].laneChangeState in [LaneChangeState.laneChangeStarting,
                                                 LaneChangeState.laneChangeFinishing]:
      self.events.add(EventName.laneChange)

    if self.can_rcv_error or not CS.canValid:
      self.events.add(EventName.canError)

    safety_mismatch = self.sm['pandaState'].safetyModel != self.CP.safetyModel or self.sm['pandaState'].safetyParam != self.CP.safetyParam
    if safety_mismatch or self.mismatch_counter >= 200:
      self.events.add(EventName.controlsMismatch)

    if not self.sm['liveParameters'].valid:
      self.events.add(EventName.vehicleModelInvalid)

    if len(self.sm['radarState'].radarErrors):
      self.events.add(EventName.radarFault)
    elif not self.sm.valid["pandaState"]:
      self.events.add(EventName.usbError)
    elif not self.sm.all_alive_and_valid():
      self.events.add(EventName.commIssue)
      if not self.logged_comm_issue:
        invalid = [s for s, valid in self.sm.valid.items() if not valid]
        not_alive = [s for s, alive in self.sm.alive.items() if not alive]
        cloudlog.event("commIssue", invalid=invalid, not_alive=not_alive)
        self.logged_comm_issue = True
    else:
      self.logged_comm_issue = False

    if not self.sm['lateralPlan'].mpcSolutionValid:
      self.events.add(EventName.plannerError)
    if not self.sm['liveLocationKalman'].sensorsOK and not NOSENSOR:
      if self.sm.frame > 5 / DT_CTRL:  # Give locationd some time to receive all the inputs
        self.events.add(EventName.sensorDataInvalid)
    if not self.sm['liveLocationKalman'].posenetOK:
      self.events.add(EventName.posenetInvalid)
    if not self.sm['liveLocationKalman'].deviceStable:
      self.events.add(EventName.deviceFalling)
    if log.PandaState.FaultType.relayMalfunction in self.sm['pandaState'].faults:
      self.events.add(EventName.relayMalfunction)
    if self.sm['longitudinalPlan'].fcw or (self.enabled and self.sm['modelV2'].meta.hardBrakePredicted):
      self.events.add(EventName.fcw)

    if TICI:
      logs = messaging.drain_sock(self.log_sock, wait_for_one=False)
      messages = []
      for m in logs:
        try:
          messages.append(m.androidLog.message)
        except UnicodeDecodeError:
          pass

      for err in ["ERROR_CRC", "ERROR_ECC", "ERROR_STREAM_UNDERFLOW", "APPLY FAILED"]:
        for m in messages:
          if err not in m:
            continue

          csid = m.split("CSID:")[-1].split(" ")[0]
          evt = {"0": EventName.roadCameraError, "1": EventName.wideRoadCameraError,
                 "2": EventName.driverCameraError}.get(csid, None)
          if evt is not None:
            self.events.add(evt)

    # TODO: fix simulator
    if not SIMULATION:
      if not NOSENSOR:
        self.gpsWasOK = self.gpsWasOK or self.sm['liveLocationKalman'].gpsOK
        if self.gpsWasOK and not self.sm['liveLocationKalman'].gpsOK and (self.distance_traveled > 1000):
          # Not show in first 1 km to allow for driving out of garage. This event shows after 5 minutes
          self.events.add(EventName.noGps)
      if not self.sm.all_alive(self.camera_packets):
        self.events.add(EventName.cameraMalfunction)
      if self.sm['modelV2'].frameDropPerc > 30:
        self.events.add(EventName.modeldLagging)
      if self.sm['liveLocationKalman'].excessiveResets:
        self.events.add(EventName.localizerMalfunction)

      # Check if all manager processes are running
      not_running = set(p.name for p in self.sm['managerState'].processes if not p.running)
      if self.sm.rcv_frame['managerState'] and (not_running - IGNORE_PROCESSES):
        self.events.add(EventName.processNotRunning)

    # Only allow engagement with brake pressed when stopped behind another stopped car
    speeds = self.sm['longitudinalPlan'].speeds
    if len(speeds) > 1:
      v_future = speeds[-1]
    else:
      v_future = 100.0
    if CS.brakePressed and v_future >= STARTING_TARGET_SPEED \
      and self.CP.openpilotLongitudinalControl and CS.vEgo < 0.3:
      self.events.add(EventName.noTarget)

  def data_sample(self):
    """Receive data from sockets and update carState"""

    # Update carState from CAN
    can_strs = messaging.drain_sock_raw(self.can_sock, wait_for_one=True)
    CS = self.CI.update(self.CC, can_strs)

    self.sm.update(0)

    all_valid = CS.canValid and self.sm.all_alive_and_valid()
    if not self.initialized and (all_valid or self.sm.frame * DT_CTRL > 3.5 or SIMULATION):
      self.CI.init(self.CP, self.can_sock, self.pm.sock['sendcan'])
      self.initialized = True
      Params().put_bool("ControlsReady", True)

    # Check for CAN timeout
    if not can_strs:
      self.can_error_counter += 1
      self.can_rcv_error = True
    else:
      self.can_rcv_error = False

    # When the panda and controlsd do not agree on controls_allowed
    # we want to disengage openpilot. However the status from the panda goes through
    # another socket other than the CAN messages and one can arrive earlier than the other.
    # Therefore we allow a mismatch for two samples, then we trigger the disengagement.
    if not self.enabled:
      self.mismatch_counter = 0

    if not self.sm['pandaState'].controlsAllowed and self.enabled:
      self.mismatch_counter += 1

    self.distance_traveled += CS.vEgo * DT_CTRL

    return CS

  def state_transition(self, CS):
    """Compute conditional state transitions and execute actions on state transitions"""

    self.v_cruise_kph_last = self.v_cruise_kph
    
    cur_time = sec_since_boot()

    # if stock cruise is completely disabled, then we can use our own set speed logic
    if not self.CP.pcmCruise:
      for b in CS.buttonEvents:
        if b.pressed:
          if b.type == car.CarState.ButtonEvent.Type.accelCruise:
            self.accel_pressed = True
            self.accel_pressed_last = cur_time
          elif b.type == car.CarState.ButtonEvent.Type.decelCruise:
            self.decel_pressed = True
            self.decel_pressed_last = cur_time
        else:
          if b.type == car.CarState.ButtonEvent.Type.accelCruise:
            self.accel_pressed = False
          elif b.type == car.CarState.ButtonEvent.Type.decelCruise:
            self.decel_pressed = False
            
      v_cruise = self.v_cruise_kph if self.is_metric else int(round((float(self.v_cruise_kph) * 0.6233 + 0.0995)))
      vEgo = getattr(CS, "vEgo", None)
      vEgo = int(round((float(vEgo) * 3.6 if self.is_metric else int(round((float(vEgo) * 3.6 * 0.6233 + 0.0995)))))) if vEgo else v_cruise
      
      if self.sm.updated['gpsLocationExternal']:
        self.CI.CS.altitude = self.sm['gpsLocationExternal'].altitude
      if self.sm.updated['lateralPlan'] and len(self.sm['lateralPlan'].curvatures) > 0:
        self.CI.CC.params.future_curvature = mean(self.sm['lateralPlan'].curvatures)
      
      self.CI.CS.speed_limit_active = (self.sm['longitudinalPlan'].speedLimitControlState == log.LongitudinalPlan.SpeedLimitControlState.active)
      if self.CI.CS.speed_limit_active:
        self.CI.CS.speed_limit = (self.sm['longitudinalPlan'].speedLimit + self.sm['longitudinalPlan'].speedLimitOffset) * 3.6 # convert to kph
      
      if self.CI.CS.one_pedal_mode_engage_on_gas:
        self.CI.CS.one_pedal_mode_engage_on_gas = False
        self.CI.CS.one_pedal_v_cruise_kph_last = self.v_cruise_kph
        self.CI.CS.one_pedal_last_follow_level = self.CI.CS.follow_level
        self.v_cruise_kph = V_CRUISE_MIN
        self.CI.CS.one_pedal_last_brake_mode = 0
      elif not self.accel_pressed and cur_time - self.accel_pressed_last < 0.3 and self.enabled and CS.cruiseState.enabled and (self.CI.CS.one_pedal_mode_active or self.CI.CS.coast_one_pedal_mode_active) and self.CI.CS.one_pedal_v_cruise_kph_last > 0: # user resuming speed from one-pedal mode
        self.v_cruise_kph = self.CI.CS.one_pedal_v_cruise_kph_last
        self.CI.CS.one_pedal_brake_mode = min(1, self.CI.CS.one_pedal_last_brake_mode)
        self.CI.CS.follow_level = self.CI.CS.one_pedal_last_follow_level
      else:
        self.v_cruise_kph = update_v_cruise(v_cruise, CS.buttonEvents, self.enabled and CS.cruiseState.enabled, cur_time, self.accel_pressed,self.decel_pressed, self.accel_pressed_last, self.decel_pressed_last, self.fastMode, self.stock_speed_adjust, vEgo, CS.gasPressed)
      
        self.v_cruise_kph = self.v_cruise_kph if self.is_metric else int(round((float(round(self.v_cruise_kph))-0.0995)/0.6233))
        
        if self.v_cruise_kph < self.v_cruise_kph_last and cur_time - self.v_cruise_last_changed > 1.0:
          self.CI.CS.one_pedal_v_cruise_kph_last = self.v_cruise_kph + (self.v_cruise_kph_last - self.v_cruise_kph)
        
        if self.v_cruise_kph != self.v_cruise_kph_last:
          self.v_cruise_last_changed = cur_time

        if(self.accel_pressed or self.decel_pressed):
          if self.v_cruise_kph_last != self.v_cruise_kph:
            self.accel_pressed_last = cur_time
            self.decel_pressed_last = cur_time
            self.fastMode = True
        else:
          self.fastMode = False  
    elif self.CP.pcmCruise and CS.cruiseState.enabled:
      self.v_cruise_kph = CS.cruiseState.speed * CV.MS_TO_KPH
    
    

    if self.events.any(ET.RESET_V_CRUISE):
      self.v_cruise_kph = 0
      
    self.CI.CS.v_cruise_kph = self.v_cruise_kph

    # decrease the soft disable timer at every step, as it's reset on
    # entrance in SOFT_DISABLING state
    self.soft_disable_timer = max(0, self.soft_disable_timer - 1)

    self.current_alert_types = [ET.PERMANENT]

    # ENABLED, PRE ENABLING, SOFT DISABLING
    if self.state != State.disabled:
      # user and immediate disable always have priority in a non-disabled state
      if self.events.any(ET.USER_DISABLE):
        self.state = State.disabled
        self.current_alert_types.append(ET.USER_DISABLE)

      elif self.events.any(ET.IMMEDIATE_DISABLE):
        self.state = State.disabled
        self.current_alert_types.append(ET.IMMEDIATE_DISABLE)

      else:
        # ENABLED
        if self.state == State.enabled:
          if self.events.any(ET.SOFT_DISABLE):
            self.state = State.softDisabling
            self.soft_disable_timer = 300   # 3s
            self.current_alert_types.append(ET.SOFT_DISABLE)

        # SOFT DISABLING
        elif self.state == State.softDisabling:
          if not self.events.any(ET.SOFT_DISABLE):
            # no more soft disabling condition, so go back to ENABLED
            self.state = State.enabled

          elif self.soft_disable_timer > 0:
            self.current_alert_types.append(ET.SOFT_DISABLE)

          elif self.soft_disable_timer <= 0:
            self.state = State.disabled

        # PRE ENABLING
        elif self.state == State.preEnabled:
          if not self.events.any(ET.PRE_ENABLE):
            self.state = State.enabled
          else:
            self.current_alert_types.append(ET.PRE_ENABLE)

    # DISABLED
    elif self.state == State.disabled:
      if self.events.any(ET.ENABLE):
        if self.events.any(ET.NO_ENTRY):
          self.current_alert_types.append(ET.NO_ENTRY)

        else:
          if self.events.any(ET.PRE_ENABLE):
            self.state = State.preEnabled
          else:
            self.state = State.enabled
          self.current_alert_types.append(ET.ENABLE)
          self.v_cruise_kph = initialize_v_cruise(CS.vEgo, CS.buttonEvents, self.v_cruise_kph_last)
          

    # Check if actuators are enabled
    self.active = self.state == State.enabled or self.state == State.softDisabling
    if self.active:
      self.current_alert_types.append(ET.WARNING)

    # Check if openpilot is engaged
    self.enabled = self.active or self.state == State.preEnabled

  def state_control(self, CS):
    """Given the state, this function returns an actuators packet"""

    # Update VehicleModel
    params = self.sm['liveParameters']
    x = max(params.stiffnessFactor, 0.1)
    sr = max(params.steerRatio, 0.1)
    self.VM.update_params(x, sr)

    lat_plan = self.sm['lateralPlan']
    long_plan = self.sm['longitudinalPlan']
    
    if self.sm.updated['liveParameters'] and len(self.sm['modelV2'].orientation.y) == TRAJECTORY_SIZE:
      future_pitch_diff = clip(interp(self.CI.CS.pitch_future_time, T_IDXS, self.sm['modelV2'].orientation.y), -MAX_ABS_PRED_PITCH_DELTA, MAX_ABS_PRED_PITCH_DELTA)
      self.CI.CS.pitch_raw = self.sm['liveParameters'].pitch + future_pitch_diff
    
    self.CI.CS.coasting_long_plan = long_plan.longitudinalPlanSource
    self.CI.CS.coasting_lead_d = long_plan.leadDist
    self.CI.CS.coasting_lead_v = long_plan.leadV
    self.CI.CS.tr = long_plan.desiredFollowDistance
    self.CI.CS.lead_accel = long_plan.leadAccelPlanned

    actuators = car.CarControl.Actuators.new_message()
    actuators.longControlState = self.LoC.long_control_state

    if CS.leftBlinker or CS.rightBlinker:
      self.last_blinker_frame = self.sm.frame

    # State specific actions

    if not self.active:
      self.LaC.reset()
      self.LoC.reset(v_pid=CS.vEgo)
    else:
      if self.CI.CS.one_pedal_mode_active or self.CI.CS.coast_one_pedal_mode_active:
        self.LoC.reset(v_pid=CS.vEgo)
      if not self.CI.CS.lkMode:
        self.LaC.reset()

    if not self.joystick_mode:
      # accel PID loop
      pid_accel_limits = self.CI.get_pid_accel_limits(self.CP, CS.vEgo, self.v_cruise_kph * CV.KPH_TO_MS, self.CI)
      t_since_plan = (self.sm.frame - self.sm.rcv_frame['longitudinalPlan']) * DT_CTRL
      actuators.accel = self.LoC.update(self.active, CS, self.CP, long_plan, pid_accel_limits, t_since_plan)
      
      # compute pitch-compensated accel
      if self.sm.updated['liveParameters']:
        self.pitch = apply_deadzone(self.sm['liveParameters'].pitchFutureLong, self.pitch_accel_deadzone)
      actuators.accelPitchCompensated = actuators.accel + ACCELERATION_DUE_TO_GRAVITY * math.sin(self.pitch)

      # Steering PID loop and lateral MPC
      t_since_plan = (self.sm.frame - self.sm.rcv_frame['lateralPlan']) * DT_CTRL
      desired_curvature, desired_curvature_rate = get_lag_adjusted_curvature(self.CP, CS.vEgo,
                                                                             lat_plan.psis,
                                                                             lat_plan.curvatures,
                                                                             lat_plan.curvatureRates,
                                                                             t_since_plan)
      actuators.steer, actuators.steeringAngleDeg, lac_log = self.LaC.update(self.active, CS, self.CP, self.VM, params, 
                                                                             desired_curvature, desired_curvature_rate, self.sm['liveLocationKalman'])
    else:
      lac_log = log.ControlsState.LateralDebugState.new_message()
      if self.sm.rcv_frame['testJoystick'] > 0 and self.active:
        actuators.accel = 4.0*clip(self.sm['testJoystick'].axes[0], -1, 1)

        steer = clip(self.sm['testJoystick'].axes[1], -1, 1)
        # max angle is 45 for angle-based cars
        actuators.steer, actuators.steeringAngleDeg = steer, steer * 45.

        lac_log.active = True
        lac_log.steeringAngleDeg = CS.steeringAngleDeg
        lac_log.output = steer
        lac_log.saturated = abs(steer) >= 0.9

    # Check for difference between desired angle and angle for angle based control
    angle_control_saturated = self.CP.steerControlType == car.CarParams.SteerControlType.angle and \
      abs(actuators.steeringAngleDeg - CS.steeringAngleDeg) > STEER_ANGLE_SATURATION_THRESHOLD

    if angle_control_saturated and not CS.steeringPressed and self.active:
      self.saturated_count += 1
    else:
      self.saturated_count = 0

    # Send a "steering required alert" if saturation count has reached the limit
    if (lac_log.saturated and not CS.steeringPressed) or \
       (self.saturated_count > STEER_ANGLE_SATURATION_TIMEOUT):

      if len(lat_plan.dPathPoints):
        # Check if we deviated from the path
        left_deviation = actuators.steer > 0 and lat_plan.dPathPoints[0] < -0.1
        right_deviation = actuators.steer < 0 and lat_plan.dPathPoints[0] > 0.1

        if left_deviation or right_deviation and CS.lkMode:
          self.events.add(EventName.steerSaturated)

    # Ensure no NaNs/Infs
    for p in ACTUATOR_FIELDS:
      attr = getattr(actuators, p)
      if not isinstance(attr, Number):
        continue

      if not math.isfinite(attr):
        cloudlog.error(f"actuators.{p} not finite {actuators.to_dict()}")
        setattr(actuators, p, 0.0)

    return actuators, lac_log

  def publish_logs(self, CS, start_time, actuators, lac_log):
    """Send actuators and hud commands to the car, send controlsstate and MPC logging"""

    CC = car.CarControl.new_message()
    CC.enabled = self.enabled
    CC.actuators = actuators
    
    if len(self.sm['liveLocationKalman'].orientationNED.value) > 2:
      CC.roll = self.sm['liveLocationKalman'].orientationNED.value[0]
      CC.pitch = self.sm['liveLocationKalman'].orientationNED.value[1]

    CC.cruiseControl.override = True
    CC.cruiseControl.cancel = not self.CP.pcmCruise or (not self.enabled and CS.cruiseState.enabled)
    if self.joystick_mode and self.sm.rcv_frame['testJoystick'] > 0 and self.sm['testJoystick'].buttons[0]:
      CC.cruiseControl.cancel = True

    # TODO remove car specific stuff in controls
    # Some override values for Honda
    # brake discount removes a sharp nonlinearity
    brake_discount = (1.0 - clip(-actuators.accel * (3.0/4.0), 0.0, 1.0))
    speed_override = max(0.0, (self.LoC.v_pid + CS.cruiseState.speedOffset) * brake_discount)
    CC.cruiseControl.speedOverride = float(speed_override if self.CP.pcmCruise else 0.0)
    CC.cruiseControl.accelOverride = float(self.CI.calc_accel_override(CS.aEgo, self.a_target,
                                                                       CS.vEgo, self.v_target))
    
    CC.onePedalAccelOutput = float(self.CI.CC.one_pedal_decel)
    CC.onePedalAccelInput = float(self.CI.CC.one_pedal_decel_in)
    CC.onePedalP = float(self.CI.CC.one_pedal_pid.p)
    CC.onePedalI = float(self.CI.CC.one_pedal_pid.i)
    CC.onePedalD = float(self.CI.CC.one_pedal_pid.d)
    CC.onePedalF = float(self.CI.CC.one_pedal_pid.f)
    
    CC.hudControl.setSpeed = float(self.v_cruise_kph) * CV.KPH_TO_MS
    CC.hudControl.speedVisible = self.enabled
    CC.hudControl.lanesVisible = self.enabled
    CC.hudControl.leadVisible = self.sm['longitudinalPlan'].hasLead

    right_lane_visible = self.sm['lateralPlan'].rProb > 0.5
    left_lane_visible = self.sm['lateralPlan'].lProb > 0.5
    CC.hudControl.rightLaneVisible = bool(right_lane_visible)
    CC.hudControl.leftLaneVisible = bool(left_lane_visible)

    recent_blinker = (self.sm.frame - self.last_blinker_frame) * DT_CTRL < 5.0  # 5s blinker cooldown
    ldw_allowed = self.is_ldw_enabled and CS.vEgo > LDW_MIN_SPEED and not recent_blinker \
                    and not self.active and self.sm['liveCalibration'].calStatus == Calibration.CALIBRATED

    meta = self.sm['modelV2'].meta
    if len(meta.desirePrediction) and ldw_allowed:
      l_lane_change_prob = meta.desirePrediction[Desire.laneChangeLeft - 1]
      r_lane_change_prob = meta.desirePrediction[Desire.laneChangeRight - 1]
      l_lane_close = left_lane_visible and (self.sm['modelV2'].laneLines[1].y[0] > -(1.08 + CAMERA_OFFSET))
      r_lane_close = right_lane_visible and (self.sm['modelV2'].laneLines[2].y[0] < (1.08 - CAMERA_OFFSET))

      CC.hudControl.leftLaneDepart = bool(l_lane_change_prob > LANE_DEPARTURE_THRESHOLD and l_lane_close)
      CC.hudControl.rightLaneDepart = bool(r_lane_change_prob > LANE_DEPARTURE_THRESHOLD and r_lane_close)

    if CC.hudControl.rightLaneDepart or CC.hudControl.leftLaneDepart:
      self.events.add(EventName.ldw)

    clear_event = ET.WARNING if ET.WARNING not in self.current_alert_types else None
    alerts = self.events.create_alerts(self.current_alert_types, [self.CP, self.sm, self.is_metric])
    self.AM.add_many(self.sm.frame, alerts, self.enabled)
    self.AM.process_alerts(self.sm.frame, clear_event)
    CC.hudControl.visualAlert = self.AM.visual_alert

    if not self.read_only and self.initialized:
      # send car controls over can
      can_sends = self.CI.apply(CC)
      self.pm.send('sendcan', can_list_to_can_capnp(can_sends, msgtype='sendcan', valid=CS.canValid))

    force_decel = (self.sm['driverMonitoringState'].awarenessStatus < 0.) or \
                  (self.state == State.softDisabling)

    # Curvature & Steering angle
    params = self.sm['liveParameters']

    steer_angle_without_offset = math.radians(CS.steeringAngleDeg - params.angleOffsetDeg)
    curvature = -self.VM.calc_curvature(steer_angle_without_offset, CS.vEgo, params.roll)

    # controlsState
    dat = messaging.new_message('controlsState')
    dat.valid = CS.canValid
    controlsState = dat.controlsState
    controlsState.alertText1 = self.AM.alert_text_1
    controlsState.alertText2 = self.AM.alert_text_2
    controlsState.alertSize = self.AM.alert_size
    controlsState.alertStatus = self.AM.alert_status
    controlsState.alertBlinkingRate = self.AM.alert_rate
    controlsState.alertType = self.AM.alert_type
    controlsState.alertSound = self.AM.audible_alert
    controlsState.canMonoTimes = list(CS.canMonoTimes)
    controlsState.longitudinalPlanMonoTime = self.sm.logMonoTime['longitudinalPlan']
    controlsState.lateralPlanMonoTime = self.sm.logMonoTime['lateralPlan']
    controlsState.enabled = self.enabled
    controlsState.active = self.active
    controlsState.curvature = curvature
    controlsState.state = self.state
    controlsState.engageable = not self.events.any(ET.NO_ENTRY)
    controlsState.longControlState = self.LoC.long_control_state
    controlsState.vPid = float(self.LoC.v_pid)
    controlsState.vCruise = float(self.v_cruise_kph)
    controlsState.upAccelCmd = float(self.LoC.pid.p)
    controlsState.uiAccelCmd = float(self.LoC.pid.i)
    controlsState.ufAccelCmd = float(self.LoC.pid.f)
    controlsState.cumLagMs = -self.rk.remaining * 1000.
    controlsState.startMonoTime = int(start_time * 1e9)
    controlsState.forceDecel = bool(force_decel)
    controlsState.canErrorCounter = self.can_error_counter
    controlsState.interactionTimer = int(self.interaction_timer)
    controlsState.interventionTimer = int(self.intervention_timer)
    controlsState.distractionTimer = int(self.distraction_timer)

    lat_tuning = self.CP.lateralTuning.which()
    if self.joystick_mode:
      controlsState.lateralControlState.debugState = lac_log
    elif self.CP.steerControlType == car.CarParams.SteerControlType.angle:
      controlsState.lateralControlState.angleState = lac_log
    elif lat_tuning == 'pid':
      controlsState.lateralControlState.pidState = lac_log
    elif lat_tuning == 'lqr':
      controlsState.lateralControlState.lqrState = lac_log
    elif lat_tuning == 'indi':
      controlsState.lateralControlState.indiState = lac_log
    elif lat_tuning == 'torque':
      controlsState.lateralControlState.torqueState = lac_log
    self.pm.send('controlsState', dat)

    # carState
    car_events = self.events.to_msg()
    cs_send = messaging.new_message('carState')
    cs_send.valid = CS.canValid
    cs_send.carState = CS
    cs_send.carState.events = car_events
    self.pm.send('carState', cs_send)

    # carEvents - logged every second or on change
    if (self.sm.frame % int(1. / DT_CTRL) == 0) or (self.events.names != self.events_prev):
      ce_send = messaging.new_message('carEvents', len(self.events))
      ce_send.carEvents = car_events
      self.pm.send('carEvents', ce_send)
    self.events_prev = self.events.names.copy()

    # carParams - logged every 50 seconds (> 1 per segment)
    if (self.sm.frame % int(50. / DT_CTRL) == 0):
      cp_send = messaging.new_message('carParams')
      cp_send.carParams = self.CP
      self.pm.send('carParams', cp_send)

    # carControl
    cc_send = messaging.new_message('carControl')
    cc_send.valid = CS.canValid
    cc_send.carControl = CC
    self.pm.send('carControl', cc_send)

    # copy CarControl to pass to CarInterface on the next iteration
    self.CC = CC

  def step(self):
    start_time = sec_since_boot()
    self.prof.checkpoint("Ratekeeper", ignore=True)

    # Sample data from sockets and get a carState
    CS = self.data_sample()
    self.prof.checkpoint("Sample")

    self.update_events(CS)

    if not self.read_only and self.initialized:
      # Update control state
      self.state_transition(CS)
      self.prof.checkpoint("State transition")

    # Compute actuators (runs PID loops and lateral MPC)
    actuators, lac_log = self.state_control(CS)

    self.prof.checkpoint("State Control")

    # Publish data
    self.publish_logs(CS, start_time, actuators, lac_log)
    self.prof.checkpoint("Sent")

  def controlsd_thread(self):
    while True:
      self.step()
      self.rk.monitor_time()
      self.prof.display()

def main(sm=None, pm=None, logcan=None):
  controls = Controls(sm, pm, logcan)
  controls.controlsd_thread()


if __name__ == "__main__":
  main()<|MERGE_RESOLUTION|>--- conflicted
+++ resolved
@@ -43,13 +43,8 @@
 
 SIMULATION = "SIMULATION" in os.environ
 NOSENSOR = "NOSENSOR" in os.environ
-<<<<<<< HEAD
-IGNORE_PROCESSES = {"rtshield", "uploader", "deleter", "loggerd", "logmessaged", "tombstoned",
-                    "logcatd", "proclogd", "clocksd", "gpsd", "updated", "timezoned", "manage_athenad"} | \
-=======
 IGNORE_PROCESSES = {"rtshield", "uploader", "deleter", "loggerd", "logmessaged", "tombstoned", "gpsd",
                     "logcatd", "proclogd", "clocksd", "updated", "timezoned", "manage_athenad"} | \
->>>>>>> 98d30057
                     {k for k, v in managed_processes.items() if not v.enabled}
 
 ACTUATOR_FIELDS = set(car.CarControl.Actuators.schema.fields.keys())
