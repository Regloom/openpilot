#!/usr/bin/env python3
import os
import math
from numbers import Number

from cereal import car, log
from common.numpy_fast import clip, interp
from common.realtime import sec_since_boot, config_realtime_process, Priority, Ratekeeper, DT_CTRL
from common.profiler import Profiler
from common.params import Params, put_nonblocking
import cereal.messaging as messaging
from selfdrive.config import Conversions as CV
from selfdrive.swaglog import cloudlog
from selfdrive.boardd.boardd import can_list_to_can_capnp
from selfdrive.car.car_helpers import get_car, get_startup_event, get_one_can
from selfdrive.controls.lib.lane_planner import CAMERA_OFFSET
from selfdrive.controls.lib.drive_helpers import update_v_cruise, initialize_v_cruise, V_CRUISE_MIN
from selfdrive.controls.lib.drive_helpers import get_lag_adjusted_curvature
from selfdrive.controls.lib.drive_helpers import apply_deadzone
from selfdrive.controls.lib.longcontrol import LongControl, STARTING_TARGET_SPEED
from selfdrive.controls.lib.lane_planner import TRAJECTORY_SIZE
from selfdrive.controls.lib.latcontrol_pid import LatControlPID
from selfdrive.controls.lib.latcontrol_indi import LatControlINDI
from selfdrive.controls.lib.latcontrol_lqr import LatControlLQR
from selfdrive.controls.lib.latcontrol_angle import LatControlAngle
from selfdrive.controls.lib.latcontrol_torque import LatControlTorque
from selfdrive.controls.lib.events import Events, ET
from selfdrive.controls.lib.alertmanager import AlertManager
from selfdrive.controls.lib.vehicle_model import ACCELERATION_DUE_TO_GRAVITY
from selfdrive.controls.lib.vehicle_model import VehicleModel
from selfdrive.locationd.calibrationd import Calibration
from selfdrive.modeld.constants import T_IDXS
from selfdrive.hardware import HARDWARE, TICI, EON
from selfdrive.manager.process_config import managed_processes

LDW_MIN_SPEED = 31 * CV.MPH_TO_MS
LANE_DEPARTURE_THRESHOLD = 0.1
STEER_ANGLE_SATURATION_TIMEOUT = 1.0 / DT_CTRL
STEER_ANGLE_SATURATION_THRESHOLD = 2.5  # Degrees

MAX_ABS_PITCH = 0.314 # 20% grade = 18 degrees = pi/10 radians
MAX_ABS_PRED_PITCH_DELTA = MAX_ABS_PITCH * 0.5

SIMULATION = "SIMULATION" in os.environ
NOSENSOR = "NOSENSOR" in os.environ
IGNORE_PROCESSES = {"rtshield", "uploader", "deleter", "loggerd", "logmessaged", "tombstoned",
                    "logcatd", "proclogd", "clocksd", "updated", "timezoned", "manage_athenad"} | \
                    {k for k, v in managed_processes.items() if not v.enabled}

ACTUATOR_FIELDS = set(car.CarControl.Actuators.schema.fields.keys())

ThermalStatus = log.DeviceState.ThermalStatus
State = log.ControlsState.OpenpilotState
PandaType = log.PandaState.PandaType
Desire = log.LateralPlan.Desire
LaneChangeState = log.LateralPlan.LaneChangeState
LaneChangeDirection = log.LateralPlan.LaneChangeDirection
EventName = car.CarEvent.EventName

SpeedLimitControlState = log.LongitudinalPlan.SpeedLimitControlState

class Controls:
  def __init__(self, sm=None, pm=None, can_sock=None):
    config_realtime_process(4 if TICI else 3, Priority.CTRL_HIGH)

    self.accel_pressed = False
    self.decel_pressed = False
    self.accel_pressed_last = 0.
    self.decel_pressed_last = 0.
    self.fastMode = False
    self.lk_mode_last = False
    self.oplongcontrol_last = False
    self.network_strength_last = log.DeviceState.NetworkStrength.unknown
<<<<<<< HEAD
    self.network_last_connect_t = -60
=======
    self.network_last_change_t = -60
>>>>>>> ac2a3bc6
    
    self.gpsWasOK = False

    # Setup sockets
    self.pm = pm
    if self.pm is None:
      self.pm = messaging.PubMaster(['sendcan', 'controlsState', 'carState',
                                     'carControl', 'carEvents', 'carParams'])

    self.camera_packets = ["roadCameraState", "driverCameraState"]
    if TICI:
      self.camera_packets.append("wideRoadCameraState")

    params = Params()
    self.joystick_mode = params.get_bool("JoystickDebugMode")
    joystick_packet = ['testJoystick'] if self.joystick_mode else []

    self.sm = sm
    if self.sm is None:
      ignore = ['driverCameraState', 'managerState'] if SIMULATION else None
      self.sm = messaging.SubMaster(['deviceState', 'pandaState', 'modelV2', 'liveCalibration',
                                     'driverMonitoringState', 'longitudinalPlan', 'lateralPlan', 'liveLocationKalman',
                                     'managerState', 'liveParameters', 'radarState'] + self.camera_packets + joystick_packet,
                                     ignore_alive=ignore, ignore_avg_freq=['radarState', 'longitudinalPlan'])

    self.can_sock = can_sock
    if can_sock is None:
      can_timeout = None if os.environ.get('NO_CAN_TIMEOUT', False) else 100
      self.can_sock = messaging.sub_sock('can', timeout=can_timeout)

    if TICI:
      self.log_sock = messaging.sub_sock('androidLog')

    # wait for one pandaState and one CAN packet
    print("Waiting for CAN messages...")
    get_one_can(self.can_sock)
    
    self.CI, self.CP = get_car(self.can_sock, self.pm.sock['sendcan'])

    # read params
    self.is_metric = params.get_bool("IsMetric")
    self.is_ldw_enabled = params.get_bool("IsLdwEnabled")
    community_feature_toggle = True
    openpilot_enabled_toggle = params.get_bool("OpenpilotEnabledToggle")
    passive = params.get_bool("Passive") or not openpilot_enabled_toggle

    # detect sound card presence and ensure successful init
    sounds_available = HARDWARE.get_sound_card_online()

    car_recognized = self.CP.carName != 'mock'

    controller_available = self.CI.CC is not None and not passive and not self.CP.dashcamOnly
    community_feature = self.CP.communityFeature or \
                        self.CP.fingerprintSource == car.CarParams.FingerprintSource.can
    community_feature_disallowed = community_feature and (not community_feature_toggle)
    self.read_only = not car_recognized or not controller_available or \
                       self.CP.dashcamOnly or community_feature_disallowed
    if self.read_only:
      self.CP.safetyModel = car.CarParams.SafetyModel.noOutput

    # Write CarParams for radard
    cp_bytes = self.CP.to_bytes()
    params.put("CarParams", cp_bytes)
    put_nonblocking("CarParamsCache", cp_bytes)

    self.CC = car.CarControl.new_message()
    self.AM = AlertManager()
    self.events = Events()

    self.LoC = LongControl(self.CP)
    self.VM = VehicleModel(self.CP)

    if self.CP.steerControlType == car.CarParams.SteerControlType.angle:
      self.LaC = LatControlAngle(self.CP)
    elif self.CP.lateralTuning.which() == 'pid':
      self.LaC = LatControlPID(self.CP, self.CI)
    elif self.CP.lateralTuning.which() == 'indi':
      self.LaC = LatControlINDI(self.CP)
    elif self.CP.lateralTuning.which() == 'lqr':
      self.LaC = LatControlLQR(self.CP)
    elif self.CP.lateralTuning.which() == 'torque':
      self.LaC = LatControlTorque(self.CP, self.CI)

    self.initialized = False
    self.state = State.disabled
    self.enabled = False
    self.active = False
    self.can_rcv_error = False
    self.soft_disable_timer = 0
    self.v_cruise_kph = 255
    self.v_cruise_kph_last = 0
    self.v_cruise_last_changed = 0.
    self.stock_speed_adjust = not params.get_bool("ReverseSpeedAdjust")
    self.mismatch_counter = 0
    self.can_error_counter = 0
    self.last_blinker_frame = 0
    self.saturated_count = 0
    self.distance_traveled = 0
    self.last_functional_fan_frame = 0
    self.events_prev = []
    self.current_alert_types = [ET.PERMANENT]
    self.logged_comm_issue = False
    self.v_target = 0.0
    self.a_target = 0.0
    self.pitch = 0.0
    self.pitch_accel_deadzone = 0.01 # [radians] ≈ 1% grade

    # TODO: no longer necessary, aside from process replay
    self.sm['liveParameters'].valid = True

    self.startup_event = get_startup_event(car_recognized, controller_available, self.CP.fuzzyFingerprint,
                                           len(self.CP.carFw) > 0)

    if not sounds_available:
      self.events.add(EventName.soundsUnavailable, static=True)
    if community_feature_disallowed and car_recognized and not self.CP.dashcamOnly:
      self.events.add(EventName.communityFeatureDisallowed, static=True)
    if not car_recognized:
      self.events.add(EventName.carUnrecognized, static=True)
    elif self.read_only:
      self.events.add(EventName.dashcamMode, static=True)
    elif self.joystick_mode:
      self.events.add(EventName.joystickDebug, static=True)
      self.startup_event = None

    # controlsd is driven by can recv, expected at 100Hz
    self.rk = Ratekeeper(100, print_delay_threshold=None)
    self.prof = Profiler(False)  # off by default

  def update_events(self, CS):
    """Compute carEvents from carState"""

    self.events.clear()
    self.events.add_from_msg(CS.events)
    self.events.add_from_msg(self.sm['driverMonitoringState'].events)
    self.events.add_from_msg(self.sm['longitudinalPlan'].eventsDEPRECATED)

    # Handle startup event
    if self.startup_event is not None:
      self.events.add(self.startup_event)
      self.startup_event = None

    # Don't add any more events if not initialized
    if not self.initialized:
      self.events.add(EventName.controlsInitializing)
      return
    
    # Alert when network drops, but only if map braking or speed limit control is enabled
    t = sec_since_boot()
    network_strength = self.sm['deviceState'].networkStrength
    if network_strength != self.network_strength_last:
      if network_strength == log.DeviceState.NetworkStrength.unknown:
<<<<<<< HEAD
        self.network_last_connect_t = t
      else:
        if self.network_last_connect_t < 0:
          self.events.add(EventName.signalRestored)
        self.network_last_connect_t = -1
    self.network_strength_last = network_strength
    
    if self.network_last_connect_t > 0 and t - self.network_last_connect_t > 60 \
=======
        self.network_last_change_t = t
      elif self.network_strength_last == log.DeviceState.NetworkStrength.unknown:
        self.network_last_change_t = t
        if t - self.network_last_change_t > 60 and t - self.network_last_change_t < 61:
          self.events.add(EventName.signalRestored)
    self.network_strength_last = network_strength
    
    if network_strength == log.DeviceState.NetworkStrength.unknown \
      and t - self.network_last_change_t > 60 and t - self.network_last_change_t < 61 \
>>>>>>> ac2a3bc6
      and (self.sm['longitudinalPlan'].speedLimitControlState != SpeedLimitControlState.inactive \
        or self.sm['longitudinalPlan'].turnSpeedControlState != SpeedLimitControlState.inactive \
          ):
      self.events.add(EventName.signalLost)
<<<<<<< HEAD
      self.network_last_connect_t = -1
=======
>>>>>>> ac2a3bc6
    

    # Create events for battery, temperature, disk space, and memory
    if EON and self.sm['deviceState'].batteryPercent < 1 and self.sm['deviceState'].chargingError:
      # at zero percent battery, while discharging, OP should not allowed
      self.events.add(EventName.lowBattery)
    if self.sm['deviceState'].thermalStatus >= ThermalStatus.red:
      self.events.add(EventName.overheat)
    if self.sm['deviceState'].freeSpacePercent < 7 and not SIMULATION:
      # under 7% of space free no enable allowed
      self.events.add(EventName.outOfSpace)
    # TODO: make tici threshold the same
    if self.sm['deviceState'].memoryUsagePercent > (90 if TICI else 65) and not SIMULATION:
      self.events.add(EventName.lowMemory)
    cpus = list(self.sm['deviceState'].cpuUsagePercent)[:(-1 if EON else None)]
    if max(cpus, default=0) > 95 and not SIMULATION:
      self.events.add(EventName.highCpuUsage)

    # Alert if fan isn't spinning for 5 seconds
    if self.sm['pandaState'].pandaType in [PandaType.uno, PandaType.dos]:
      if self.sm['pandaState'].fanSpeedRpm == 0 and self.sm['deviceState'].fanSpeedPercentDesired > 50:
        if (self.sm.frame - self.last_functional_fan_frame) * DT_CTRL > 5.0:
          self.events.add(EventName.fanMalfunction)
      else:
        self.last_functional_fan_frame = self.sm.frame

    # Handle calibration status
    cal_status = self.sm['liveCalibration'].calStatus
    if cal_status != Calibration.CALIBRATED:
      if cal_status == Calibration.UNCALIBRATED:
        self.events.add(EventName.calibrationIncomplete)
      else:
        self.events.add(EventName.calibrationInvalid)

    # Handle lane change
    if self.sm['lateralPlan'].laneChangeState == LaneChangeState.preLaneChange:
      direction = self.sm['lateralPlan'].laneChangeDirection
      if (CS.leftBlindspot and direction == LaneChangeDirection.left) or \
         (CS.rightBlindspot and direction == LaneChangeDirection.right):
        self.events.add(EventName.laneChangeBlocked)
      else:
        if direction == LaneChangeDirection.left:
          self.events.add(EventName.preLaneChangeLeft)
        else:
          self.events.add(EventName.preLaneChangeRight)
    elif self.sm['lateralPlan'].laneChangeState in [LaneChangeState.laneChangeStarting,
                                                 LaneChangeState.laneChangeFinishing]:
      self.events.add(EventName.laneChange)

    if self.can_rcv_error or not CS.canValid:
      self.events.add(EventName.canError)

    safety_mismatch = self.sm['pandaState'].safetyModel != self.CP.safetyModel or self.sm['pandaState'].safetyParam != self.CP.safetyParam
    if safety_mismatch or self.mismatch_counter >= 200:
      self.events.add(EventName.controlsMismatch)

    if not self.sm['liveParameters'].valid:
      self.events.add(EventName.vehicleModelInvalid)

    if len(self.sm['radarState'].radarErrors):
      self.events.add(EventName.radarFault)
    elif not self.sm.valid["pandaState"]:
      self.events.add(EventName.usbError)
    elif not self.sm.all_alive_and_valid():
      self.events.add(EventName.commIssue)
      if not self.logged_comm_issue:
        invalid = [s for s, valid in self.sm.valid.items() if not valid]
        not_alive = [s for s, alive in self.sm.alive.items() if not alive]
        cloudlog.event("commIssue", invalid=invalid, not_alive=not_alive)
        self.logged_comm_issue = True
    else:
      self.logged_comm_issue = False

    if not self.sm['lateralPlan'].mpcSolutionValid:
      self.events.add(EventName.plannerError)
    if not self.sm['liveLocationKalman'].sensorsOK and not NOSENSOR:
      if self.sm.frame > 5 / DT_CTRL:  # Give locationd some time to receive all the inputs
        self.events.add(EventName.sensorDataInvalid)
    if not self.sm['liveLocationKalman'].posenetOK:
      self.events.add(EventName.posenetInvalid)
    if not self.sm['liveLocationKalman'].deviceStable:
      self.events.add(EventName.deviceFalling)
    if log.PandaState.FaultType.relayMalfunction in self.sm['pandaState'].faults:
      self.events.add(EventName.relayMalfunction)
    if self.sm['longitudinalPlan'].fcw or (self.enabled and self.sm['modelV2'].meta.hardBrakePredicted):
      self.events.add(EventName.fcw)

    if TICI:
      logs = messaging.drain_sock(self.log_sock, wait_for_one=False)
      messages = []
      for m in logs:
        try:
          messages.append(m.androidLog.message)
        except UnicodeDecodeError:
          pass

      for err in ["ERROR_CRC", "ERROR_ECC", "ERROR_STREAM_UNDERFLOW", "APPLY FAILED"]:
        for m in messages:
          if err not in m:
            continue

          csid = m.split("CSID:")[-1].split(" ")[0]
          evt = {"0": EventName.roadCameraError, "1": EventName.wideRoadCameraError,
                 "2": EventName.driverCameraError}.get(csid, None)
          if evt is not None:
            self.events.add(evt)

    # TODO: fix simulator
    if not SIMULATION:
      if not NOSENSOR:
        self.gpsWasOK = self.gpsWasOK or self.sm['liveLocationKalman'].gpsOK
        if self.gpsWasOK and not self.sm['liveLocationKalman'].gpsOK and (self.distance_traveled > 1000):
          # Not show in first 1 km to allow for driving out of garage. This event shows after 5 minutes
          self.events.add(EventName.noGps)
      if not self.sm.all_alive(self.camera_packets):
        self.events.add(EventName.cameraMalfunction)
      if self.sm['modelV2'].frameDropPerc > 30:
        self.events.add(EventName.modeldLagging)
      if self.sm['liveLocationKalman'].excessiveResets:
        self.events.add(EventName.localizerMalfunction)

      # Check if all manager processes are running
      not_running = set(p.name for p in self.sm['managerState'].processes if not p.running)
      if self.sm.rcv_frame['managerState'] and (not_running - IGNORE_PROCESSES):
        self.events.add(EventName.processNotRunning)

    # Only allow engagement with brake pressed when stopped behind another stopped car
    speeds = self.sm['longitudinalPlan'].speeds
    if len(speeds) > 1:
      v_future = speeds[-1]
    else:
      v_future = 100.0
    if CS.brakePressed and v_future >= STARTING_TARGET_SPEED \
      and self.CP.openpilotLongitudinalControl and CS.vEgo < 0.3:
      self.events.add(EventName.noTarget)

  def data_sample(self):
    """Receive data from sockets and update carState"""

    # Update carState from CAN
    can_strs = messaging.drain_sock_raw(self.can_sock, wait_for_one=True)
    CS = self.CI.update(self.CC, can_strs)

    self.sm.update(0)

    all_valid = CS.canValid and self.sm.all_alive_and_valid()
    if not self.initialized and (all_valid or self.sm.frame * DT_CTRL > 3.5 or SIMULATION):
      self.CI.init(self.CP, self.can_sock, self.pm.sock['sendcan'])
      self.initialized = True
      Params().put_bool("ControlsReady", True)

    # Check for CAN timeout
    if not can_strs:
      self.can_error_counter += 1
      self.can_rcv_error = True
    else:
      self.can_rcv_error = False

    # When the panda and controlsd do not agree on controls_allowed
    # we want to disengage openpilot. However the status from the panda goes through
    # another socket other than the CAN messages and one can arrive earlier than the other.
    # Therefore we allow a mismatch for two samples, then we trigger the disengagement.
    if not self.enabled:
      self.mismatch_counter = 0

    if not self.sm['pandaState'].controlsAllowed and self.enabled:
      self.mismatch_counter += 1

    self.distance_traveled += CS.vEgo * DT_CTRL

    return CS

  def state_transition(self, CS):
    """Compute conditional state transitions and execute actions on state transitions"""

    self.v_cruise_kph_last = self.v_cruise_kph
    
    cur_time = sec_since_boot()

    # if stock cruise is completely disabled, then we can use our own set speed logic
    if not self.CP.pcmCruise:
      for b in CS.buttonEvents:
        if b.pressed:
          if b.type == car.CarState.ButtonEvent.Type.accelCruise:
            self.accel_pressed = True
            self.accel_pressed_last = cur_time
          elif b.type == car.CarState.ButtonEvent.Type.decelCruise:
            self.decel_pressed = True
            self.decel_pressed_last = cur_time
        else:
          if b.type == car.CarState.ButtonEvent.Type.accelCruise:
            self.accel_pressed = False
          elif b.type == car.CarState.ButtonEvent.Type.decelCruise:
            self.decel_pressed = False
            
      v_cruise = self.v_cruise_kph if self.is_metric else int(round((float(self.v_cruise_kph) * 0.6233 + 0.0995)))
      vEgo = getattr(CS, "vEgo", None)
      vEgo = int(round((float(vEgo) * 3.6 if self.is_metric else int(round((float(vEgo) * 3.6 * 0.6233 + 0.0995)))))) if vEgo else v_cruise
      
      self.CI.CS.speed_limit_active = (self.sm['longitudinalPlan'].speedLimitControlState == log.LongitudinalPlan.SpeedLimitControlState.active)
      if self.CI.CS.speed_limit_active:
        self.CI.CS.speed_limit = (self.sm['longitudinalPlan'].speedLimit + self.sm['longitudinalPlan'].speedLimitOffset) * 3.6 # convert to kph
      
      if self.CI.CS.one_pedal_mode_engage_on_gas:
        self.CI.CS.one_pedal_mode_engage_on_gas = False
        self.CI.CS.one_pedal_v_cruise_kph_last = self.v_cruise_kph
        self.CI.CS.one_pedal_last_follow_level = self.CI.CS.follow_level
        self.v_cruise_kph = V_CRUISE_MIN
        self.CI.CS.one_pedal_last_brake_mode = 0
      elif not self.accel_pressed and cur_time - self.accel_pressed_last < 0.3 and self.enabled and CS.cruiseState.enabled and (self.CI.CS.one_pedal_mode_active or self.CI.CS.coast_one_pedal_mode_active) and self.CI.CS.one_pedal_v_cruise_kph_last > 0: # user resuming speed from one-pedal mode
        self.v_cruise_kph = self.CI.CS.one_pedal_v_cruise_kph_last
        self.CI.CS.one_pedal_brake_mode = min(1, self.CI.CS.one_pedal_last_brake_mode)
        self.CI.CS.follow_level = self.CI.CS.one_pedal_last_follow_level
      else:
        self.v_cruise_kph = update_v_cruise(v_cruise, CS.buttonEvents, self.enabled and CS.cruiseState.enabled, cur_time, self.accel_pressed,self.decel_pressed, self.accel_pressed_last, self.decel_pressed_last, self.fastMode, self.stock_speed_adjust, vEgo, CS.gasPressed)
      
        self.v_cruise_kph = self.v_cruise_kph if self.is_metric else int(round((float(round(self.v_cruise_kph))-0.0995)/0.6233))
        
        if self.v_cruise_kph < self.v_cruise_kph_last and cur_time - self.v_cruise_last_changed > 1.0:
          self.CI.CS.one_pedal_v_cruise_kph_last = self.v_cruise_kph + (self.v_cruise_kph_last - self.v_cruise_kph)
        
        if self.v_cruise_kph != self.v_cruise_kph_last:
          self.v_cruise_last_changed = cur_time

        if(self.accel_pressed or self.decel_pressed):
          if self.v_cruise_kph_last != self.v_cruise_kph:
            self.accel_pressed_last = cur_time
            self.decel_pressed_last = cur_time
            self.fastMode = True
        else:
          self.fastMode = False  
    elif self.CP.pcmCruise and CS.cruiseState.enabled:
      self.v_cruise_kph = CS.cruiseState.speed * CV.MS_TO_KPH
    
    

    if self.events.any(ET.RESET_V_CRUISE):
      self.v_cruise_kph = 0
      
    self.CI.CS.v_cruise_kph = self.v_cruise_kph

    # decrease the soft disable timer at every step, as it's reset on
    # entrance in SOFT_DISABLING state
    self.soft_disable_timer = max(0, self.soft_disable_timer - 1)

    self.current_alert_types = [ET.PERMANENT]

    # ENABLED, PRE ENABLING, SOFT DISABLING
    if self.state != State.disabled:
      # user and immediate disable always have priority in a non-disabled state
      if self.events.any(ET.USER_DISABLE):
        self.state = State.disabled
        self.current_alert_types.append(ET.USER_DISABLE)

      elif self.events.any(ET.IMMEDIATE_DISABLE):
        self.state = State.disabled
        self.current_alert_types.append(ET.IMMEDIATE_DISABLE)

      else:
        # ENABLED
        if self.state == State.enabled:
          if self.events.any(ET.SOFT_DISABLE):
            self.state = State.softDisabling
            self.soft_disable_timer = 300   # 3s
            self.current_alert_types.append(ET.SOFT_DISABLE)

        # SOFT DISABLING
        elif self.state == State.softDisabling:
          if not self.events.any(ET.SOFT_DISABLE):
            # no more soft disabling condition, so go back to ENABLED
            self.state = State.enabled

          elif self.soft_disable_timer > 0:
            self.current_alert_types.append(ET.SOFT_DISABLE)

          elif self.soft_disable_timer <= 0:
            self.state = State.disabled

        # PRE ENABLING
        elif self.state == State.preEnabled:
          if not self.events.any(ET.PRE_ENABLE):
            self.state = State.enabled
          else:
            self.current_alert_types.append(ET.PRE_ENABLE)

    # DISABLED
    elif self.state == State.disabled:
      if self.events.any(ET.ENABLE):
        if self.events.any(ET.NO_ENTRY):
          self.current_alert_types.append(ET.NO_ENTRY)

        else:
          if self.events.any(ET.PRE_ENABLE):
            self.state = State.preEnabled
          else:
            self.state = State.enabled
          self.current_alert_types.append(ET.ENABLE)
          self.v_cruise_kph = initialize_v_cruise(CS.vEgo, CS.buttonEvents, self.v_cruise_kph_last)
          

    # Check if actuators are enabled
    self.active = self.state == State.enabled or self.state == State.softDisabling
    if self.active:
      self.current_alert_types.append(ET.WARNING)

    # Check if openpilot is engaged
    self.enabled = self.active or self.state == State.preEnabled

  def state_control(self, CS):
    """Given the state, this function returns an actuators packet"""

    # Update VehicleModel
    params = self.sm['liveParameters']
    x = max(params.stiffnessFactor, 0.1)
    sr = max(params.steerRatio, 0.1)
    self.VM.update_params(x, sr)

    lat_plan = self.sm['lateralPlan']
    long_plan = self.sm['longitudinalPlan']
    
    if self.sm.updated['liveParameters'] and len(self.sm['modelV2'].orientation.y) == TRAJECTORY_SIZE:
      future_pitch_diff = clip(interp(self.CI.CS.pitch_future_time, T_IDXS, self.sm['modelV2'].orientation.y), -MAX_ABS_PRED_PITCH_DELTA, MAX_ABS_PRED_PITCH_DELTA)
      self.CI.CS.pitch_raw = self.sm['liveParameters'].pitch + future_pitch_diff
      

    actuators = car.CarControl.Actuators.new_message()
    actuators.longControlState = self.LoC.long_control_state

    if CS.leftBlinker or CS.rightBlinker:
      self.last_blinker_frame = self.sm.frame

    # State specific actions

    if not self.active:
      self.LaC.reset()
      self.LoC.reset(v_pid=CS.vEgo)
    else:
      if self.CI.CS.one_pedal_mode_active or self.CI.CS.coast_one_pedal_mode_active:
        self.LoC.reset(v_pid=CS.vEgo)
      if not self.CI.CS.lkMode:
        self.LaC.reset()

    if not self.joystick_mode:
      # accel PID loop
      pid_accel_limits = self.CI.get_pid_accel_limits(self.CP, CS.vEgo, self.v_cruise_kph * CV.KPH_TO_MS, self.CI)
      t_since_plan = (self.sm.frame - self.sm.rcv_frame['longitudinalPlan']) * DT_CTRL
      actuators.accel = self.LoC.update(self.active, CS, self.CP, long_plan, pid_accel_limits, t_since_plan)
      
      # compute pitch-compensated accel
      if self.sm.updated['liveParameters']:
        self.pitch = apply_deadzone(self.sm['liveParameters'].pitchFutureLong, self.pitch_accel_deadzone)
      actuators.accelPitchCompensated = actuators.accel + ACCELERATION_DUE_TO_GRAVITY * math.sin(self.pitch)

      
      self.CI.CS.coasting_long_plan = long_plan.longitudinalPlanSource
      self.CI.CS.coasting_lead_d = long_plan.leadDist
      self.CI.CS.coasting_lead_v = long_plan.leadV
      self.CI.CS.tr = long_plan.desiredFollowDistance

      # Steering PID loop and lateral MPC
      t_since_plan = (self.sm.frame - self.sm.rcv_frame['lateralPlan']) * DT_CTRL
      desired_curvature, desired_curvature_rate = get_lag_adjusted_curvature(self.CP, CS.vEgo,
                                                                             lat_plan.psis,
                                                                             lat_plan.curvatures,
                                                                             lat_plan.curvatureRates,
                                                                             t_since_plan)
      actuators.steer, actuators.steeringAngleDeg, lac_log = self.LaC.update(self.active, CS, self.CP, self.VM, params, 
                                                                             desired_curvature, desired_curvature_rate, self.sm['liveLocationKalman'])
    else:
      lac_log = log.ControlsState.LateralDebugState.new_message()
      if self.sm.rcv_frame['testJoystick'] > 0 and self.active:
        actuators.accel = 4.0*clip(self.sm['testJoystick'].axes[0], -1, 1)

        steer = clip(self.sm['testJoystick'].axes[1], -1, 1)
        # max angle is 45 for angle-based cars
        actuators.steer, actuators.steeringAngleDeg = steer, steer * 45.

        lac_log.active = True
        lac_log.steeringAngleDeg = CS.steeringAngleDeg
        lac_log.output = steer
        lac_log.saturated = abs(steer) >= 0.9

    # Check for difference between desired angle and angle for angle based control
    angle_control_saturated = self.CP.steerControlType == car.CarParams.SteerControlType.angle and \
      abs(actuators.steeringAngleDeg - CS.steeringAngleDeg) > STEER_ANGLE_SATURATION_THRESHOLD

    if angle_control_saturated and not CS.steeringPressed and self.active:
      self.saturated_count += 1
    else:
      self.saturated_count = 0

    # Send a "steering required alert" if saturation count has reached the limit
    if (lac_log.saturated and not CS.steeringPressed) or \
       (self.saturated_count > STEER_ANGLE_SATURATION_TIMEOUT):

      if len(lat_plan.dPathPoints):
        # Check if we deviated from the path
        left_deviation = actuators.steer > 0 and lat_plan.dPathPoints[0] < -0.1
        right_deviation = actuators.steer < 0 and lat_plan.dPathPoints[0] > 0.1

        if left_deviation or right_deviation and CS.lkMode:
          self.events.add(EventName.steerSaturated)

    # Ensure no NaNs/Infs
    for p in ACTUATOR_FIELDS:
      attr = getattr(actuators, p)
      if not isinstance(attr, Number):
        continue

      if not math.isfinite(attr):
        cloudlog.error(f"actuators.{p} not finite {actuators.to_dict()}")
        setattr(actuators, p, 0.0)

    return actuators, lac_log

  def publish_logs(self, CS, start_time, actuators, lac_log):
    """Send actuators and hud commands to the car, send controlsstate and MPC logging"""

    CC = car.CarControl.new_message()
    CC.enabled = self.enabled
    CC.actuators = actuators
    
    if len(self.sm['liveLocationKalman'].orientationNED.value) > 2:
      CC.roll = self.sm['liveLocationKalman'].orientationNED.value[0]
      CC.pitch = self.sm['liveLocationKalman'].orientationNED.value[1]

    CC.cruiseControl.override = True
    CC.cruiseControl.cancel = not self.CP.pcmCruise or (not self.enabled and CS.cruiseState.enabled)
    if self.joystick_mode and self.sm.rcv_frame['testJoystick'] > 0 and self.sm['testJoystick'].buttons[0]:
      CC.cruiseControl.cancel = True

    # TODO remove car specific stuff in controls
    # Some override values for Honda
    # brake discount removes a sharp nonlinearity
    brake_discount = (1.0 - clip(-actuators.accel * (3.0/4.0), 0.0, 1.0))
    speed_override = max(0.0, (self.LoC.v_pid + CS.cruiseState.speedOffset) * brake_discount)
    CC.cruiseControl.speedOverride = float(speed_override if self.CP.pcmCruise else 0.0)
    CC.cruiseControl.accelOverride = float(self.CI.calc_accel_override(CS.aEgo, self.a_target,
                                                                       CS.vEgo, self.v_target))

    CC.hudControl.setSpeed = float(self.v_cruise_kph) * CV.KPH_TO_MS
    CC.hudControl.speedVisible = self.enabled
    CC.hudControl.lanesVisible = self.enabled
    CC.hudControl.leadVisible = self.sm['longitudinalPlan'].hasLead

    right_lane_visible = self.sm['lateralPlan'].rProb > 0.5
    left_lane_visible = self.sm['lateralPlan'].lProb > 0.5
    CC.hudControl.rightLaneVisible = bool(right_lane_visible)
    CC.hudControl.leftLaneVisible = bool(left_lane_visible)

    recent_blinker = (self.sm.frame - self.last_blinker_frame) * DT_CTRL < 5.0  # 5s blinker cooldown
    ldw_allowed = self.is_ldw_enabled and CS.vEgo > LDW_MIN_SPEED and not recent_blinker \
                    and not self.active and self.sm['liveCalibration'].calStatus == Calibration.CALIBRATED

    meta = self.sm['modelV2'].meta
    if len(meta.desirePrediction) and ldw_allowed:
      l_lane_change_prob = meta.desirePrediction[Desire.laneChangeLeft - 1]
      r_lane_change_prob = meta.desirePrediction[Desire.laneChangeRight - 1]
      l_lane_close = left_lane_visible and (self.sm['modelV2'].laneLines[1].y[0] > -(1.08 + CAMERA_OFFSET))
      r_lane_close = right_lane_visible and (self.sm['modelV2'].laneLines[2].y[0] < (1.08 - CAMERA_OFFSET))

      CC.hudControl.leftLaneDepart = bool(l_lane_change_prob > LANE_DEPARTURE_THRESHOLD and l_lane_close)
      CC.hudControl.rightLaneDepart = bool(r_lane_change_prob > LANE_DEPARTURE_THRESHOLD and r_lane_close)

    if CC.hudControl.rightLaneDepart or CC.hudControl.leftLaneDepart:
      self.events.add(EventName.ldw)

    clear_event = ET.WARNING if ET.WARNING not in self.current_alert_types else None
    alerts = self.events.create_alerts(self.current_alert_types, [self.CP, self.sm, self.is_metric])
    self.AM.add_many(self.sm.frame, alerts, self.enabled)
    self.AM.process_alerts(self.sm.frame, clear_event)
    CC.hudControl.visualAlert = self.AM.visual_alert

    if not self.read_only and self.initialized:
      # send car controls over can
      can_sends = self.CI.apply(CC)
      self.pm.send('sendcan', can_list_to_can_capnp(can_sends, msgtype='sendcan', valid=CS.canValid))

    force_decel = (self.sm['driverMonitoringState'].awarenessStatus < 0.) or \
                  (self.state == State.softDisabling)

    # Curvature & Steering angle
    params = self.sm['liveParameters']

    steer_angle_without_offset = math.radians(CS.steeringAngleDeg - params.angleOffsetDeg)
    curvature = -self.VM.calc_curvature(steer_angle_without_offset, CS.vEgo, params.roll)

    # controlsState
    dat = messaging.new_message('controlsState')
    dat.valid = CS.canValid
    controlsState = dat.controlsState
    controlsState.alertText1 = self.AM.alert_text_1
    controlsState.alertText2 = self.AM.alert_text_2
    controlsState.alertSize = self.AM.alert_size
    controlsState.alertStatus = self.AM.alert_status
    controlsState.alertBlinkingRate = self.AM.alert_rate
    controlsState.alertType = self.AM.alert_type
    controlsState.alertSound = self.AM.audible_alert
    controlsState.canMonoTimes = list(CS.canMonoTimes)
    controlsState.longitudinalPlanMonoTime = self.sm.logMonoTime['longitudinalPlan']
    controlsState.lateralPlanMonoTime = self.sm.logMonoTime['lateralPlan']
    controlsState.enabled = self.enabled
    controlsState.active = self.active
    controlsState.curvature = curvature
    controlsState.state = self.state
    controlsState.engageable = not self.events.any(ET.NO_ENTRY)
    controlsState.longControlState = self.LoC.long_control_state
    controlsState.vPid = float(self.LoC.v_pid)
    controlsState.vCruise = float(self.v_cruise_kph)
    controlsState.upAccelCmd = float(self.LoC.pid.p)
    controlsState.uiAccelCmd = float(self.LoC.pid.i)
    controlsState.ufAccelCmd = float(self.LoC.pid.f)
    controlsState.cumLagMs = -self.rk.remaining * 1000.
    controlsState.startMonoTime = int(start_time * 1e9)
    controlsState.forceDecel = bool(force_decel)
    controlsState.canErrorCounter = self.can_error_counter

    lat_tuning = self.CP.lateralTuning.which()
    if self.joystick_mode:
      controlsState.lateralControlState.debugState = lac_log
    elif self.CP.steerControlType == car.CarParams.SteerControlType.angle:
      controlsState.lateralControlState.angleState = lac_log
    elif lat_tuning == 'pid':
      controlsState.lateralControlState.pidState = lac_log
    elif lat_tuning == 'lqr':
      controlsState.lateralControlState.lqrState = lac_log
    elif lat_tuning == 'indi':
      controlsState.lateralControlState.indiState = lac_log
    elif lat_tuning == 'torque':
      controlsState.lateralControlState.torqueState = lac_log
    self.pm.send('controlsState', dat)

    # carState
    car_events = self.events.to_msg()
    cs_send = messaging.new_message('carState')
    cs_send.valid = CS.canValid
    cs_send.carState = CS
    cs_send.carState.events = car_events
    self.pm.send('carState', cs_send)

    # carEvents - logged every second or on change
    if (self.sm.frame % int(1. / DT_CTRL) == 0) or (self.events.names != self.events_prev):
      ce_send = messaging.new_message('carEvents', len(self.events))
      ce_send.carEvents = car_events
      self.pm.send('carEvents', ce_send)
    self.events_prev = self.events.names.copy()

    # carParams - logged every 50 seconds (> 1 per segment)
    if (self.sm.frame % int(50. / DT_CTRL) == 0):
      cp_send = messaging.new_message('carParams')
      cp_send.carParams = self.CP
      self.pm.send('carParams', cp_send)

    # carControl
    cc_send = messaging.new_message('carControl')
    cc_send.valid = CS.canValid
    cc_send.carControl = CC
    self.pm.send('carControl', cc_send)

    # copy CarControl to pass to CarInterface on the next iteration
    self.CC = CC

  def step(self):
    start_time = sec_since_boot()
    self.prof.checkpoint("Ratekeeper", ignore=True)

    # Sample data from sockets and get a carState
    CS = self.data_sample()
    self.prof.checkpoint("Sample")

    self.update_events(CS)

    if not self.read_only and self.initialized:
      # Update control state
      self.state_transition(CS)
      self.prof.checkpoint("State transition")

    # Compute actuators (runs PID loops and lateral MPC)
    actuators, lac_log = self.state_control(CS)

    self.prof.checkpoint("State Control")

    # Publish data
    self.publish_logs(CS, start_time, actuators, lac_log)
    self.prof.checkpoint("Sent")

  def controlsd_thread(self):
    while True:
      self.step()
      self.rk.monitor_time()
      self.prof.display()

def main(sm=None, pm=None, logcan=None):
  controls = Controls(sm, pm, logcan)
  controls.controlsd_thread()


if __name__ == "__main__":
  main()<|MERGE_RESOLUTION|>--- conflicted
+++ resolved
@@ -71,11 +71,7 @@
     self.lk_mode_last = False
     self.oplongcontrol_last = False
     self.network_strength_last = log.DeviceState.NetworkStrength.unknown
-<<<<<<< HEAD
-    self.network_last_connect_t = -60
-=======
     self.network_last_change_t = -60
->>>>>>> ac2a3bc6
     
     self.gpsWasOK = False
 
@@ -228,16 +224,6 @@
     network_strength = self.sm['deviceState'].networkStrength
     if network_strength != self.network_strength_last:
       if network_strength == log.DeviceState.NetworkStrength.unknown:
-<<<<<<< HEAD
-        self.network_last_connect_t = t
-      else:
-        if self.network_last_connect_t < 0:
-          self.events.add(EventName.signalRestored)
-        self.network_last_connect_t = -1
-    self.network_strength_last = network_strength
-    
-    if self.network_last_connect_t > 0 and t - self.network_last_connect_t > 60 \
-=======
         self.network_last_change_t = t
       elif self.network_strength_last == log.DeviceState.NetworkStrength.unknown:
         self.network_last_change_t = t
@@ -247,15 +233,10 @@
     
     if network_strength == log.DeviceState.NetworkStrength.unknown \
       and t - self.network_last_change_t > 60 and t - self.network_last_change_t < 61 \
->>>>>>> ac2a3bc6
       and (self.sm['longitudinalPlan'].speedLimitControlState != SpeedLimitControlState.inactive \
         or self.sm['longitudinalPlan'].turnSpeedControlState != SpeedLimitControlState.inactive \
           ):
       self.events.add(EventName.signalLost)
-<<<<<<< HEAD
-      self.network_last_connect_t = -1
-=======
->>>>>>> ac2a3bc6
     
 
     # Create events for battery, temperature, disk space, and memory
